"""
This file contains all functions needed for data Management, Pre Processing etc.
That includes:
- Organization in directories.
- Image segmentation.
- Grid production
"""

import utils
import pandas as pd
from tqdm import tqdm
import os
import pickle
import shutil
import numpy as np
from PIL import Image
from typing import List, Tuple
import openslide
import glob
import sys
import cv2 as cv
import matplotlib.pyplot as plt
from shutil import copy2

Image.MAX_IMAGE_PIXELS = None

#RanS 8.2.21
def check_level1_mag():
    slide_files = glob.glob(os.path.join(r'/home/womer/project/All Data/TCGA', '*.svs'))
    l1 = np.zeros(len(slide_files))
    for ind, file in enumerate(tqdm(slide_files)):
        img = openslide.open_slide(file)
        try:
            l1[ind] = int(img.level_downsamples[1])
        except:
            print('failed to read, img.level_downsamples:', img.level_downsamples)
        if l1[ind]!=4:
            print('file:', file)
            print('l1:', l1[ind])
    #print(l1)
    '''if np.all(l1 == 4):
        print('all downsamples are 4!')
    else:
        print(l1[l1!=4])'''


def herohe_slides2images():
    slide_files_mrxs = glob.glob(os.path.join('All Data', 'HEROHE', '*.mrxs'))
    for _, file in enumerate(tqdm(slide_files_mrxs)):
        file = file.split('/')[-1][:-5]
        slide_2_image(file)


def slide_2_image(slide_name: str, DataSet: str = 'HEROHE'):
    slide_file = os.path.join('All Data', DataSet, slide_name + '.mrxs')
    segMap_file = os.path.join('All Data', DataSet, 'SegData', 'SegMaps', slide_name + '_SegMap.png')

    segMap = np.array(Image.open(segMap_file))
    (rows, cols) = np.where(segMap == 255)
    min_row, max_row = rows.min(), rows.max()
    min_col, max_col = cols.min(), cols.max()

    img = openslide.open_slide(slide_file)
    scale = int(img.level_dimensions[0][1] / segMap.shape[0] / 2)

    top_left = (min_row * scale * 2, min_col * scale * 2)
    window_size = ((max_row - min_row) * scale, (max_col - min_col) * scale)

    image = img.read_region((top_left[1], top_left[0]), 1, (window_size[1], window_size[0])).convert('RGB')
    if not os.path.isdir(os.path.join('All Data', DataSet, 'images')):
        os.mkdir(os.path.join('All Data', DataSet, 'images'))

    image.save(os.path.join('All Data', DataSet, 'images', slide_name + '.jpg'))
    #image.save(os.path.join('All Data', DataSet, 'images', slide_name + '.png'))


def make_tiles_hard_copy(data_path: str = 'tcga-data', tile_size: int = 256, how_many_tiles: int = 500):
    """
    This function makes a hard copy of the tile in order to avoid using openslide
    :param data_path:
    :return:
    """

    dirs = utils._get_tcga_id_list(data_path)
    meta_data = pd.read_excel(os.path.join(data_path, 'slides_data.xlsx'))

    for i in tqdm(range(meta_data.shape[0])):
        if meta_data['Total tiles - 256 compatible @ X20'][i] == -1:
            print('Could not find tile data for slide XXXXXXX')
            continue

        slide_file_name = os.path.join(data_path, meta_data['id'][i], meta_data['file'][i])
        # slide_tiles = _choose_data(slide_file_name, how_many_tiles, meta_data['Manipulated Objective Power'][i], tile_size, resize=True)
        tiles_basic_file_name = os.path.join(data_path, meta_data['id'][i], 'tiles')
        _make_HC_tiles_from_slide(slide_file_name, 0, how_many_tiles, tiles_basic_file_name, meta_data['Manipulated Objective Power'][i], tile_size)


        """
        file_name = os.path.join(data_path, meta_data['id'][i], 'tiles', 'tiles.data')
        with open(file_name, 'wb') as filehandle:
            pickle.dump(slide_tiles, filehandle)
        """


def _make_HC_tiles_from_slide(file_name: str, from_tile: int, num_tiles: int, tile_basic_file_name: str, magnification: int = 20, tile_size: int = 256):
    BASIC_OBJ_POWER = 20
    adjusted_tile_size = tile_size * (magnification // BASIC_OBJ_POWER)
    basic_grid_file_name = 'grid_tlsz' + str(adjusted_tile_size) + '.data'

    # open grid list:
    grid_file = os.path.join(file_name.split('/')[0], file_name.split('/')[1], basic_grid_file_name)
    with open(grid_file, 'rb') as filehandle:
        # read the data as binary data stream
        grid_list = pickle.load(filehandle)

    if not os.path.isdir(tile_basic_file_name):
        os.mkdir(tile_basic_file_name)
        os.mkdir(os.path.join(tile_basic_file_name, str(tile_size)))
    if not os.path.isdir(os.path.join(tile_basic_file_name, str(tile_size))):
        os.mkdir(os.path.join(tile_basic_file_name, str(tile_size)))

    for tile_idx in range(from_tile, from_tile + num_tiles):
        tile, _ = utils._get_tiles_2(file_name, [grid_list[tile_idx]], adjusted_tile_size)
        tile_file_name = os.path.join(tile_basic_file_name, str(tile_size), str(tile_idx) + '.data')
        with open(tile_file_name, 'wb') as filehandle:
            pickle.dump(tile, filehandle)


def compute_normalization_values(DataSet: str = 'HEROHE', ROOT_DIR: str = 'All Data') -> tuple:
    """
    This function runs over a set of images and compute mean and variance of each channel.
    The function computes these statistic values over the thumbnail images which are at X1 magnification
    :return:
    """
    #ROOT_DIR = 'All Data'
    #if DataSet == 'LUNG':
    #    ROOT_DIR = r'/home/rschley/All_Data/LUNG'#os.path.join('All Data', 'LUNG')

    stats_list =[]
    print('Computing image data set {} Mean and Variance...'.format(DataSet))
    meta_data = pd.read_excel(os.path.join(ROOT_DIR, 'slides_data.xlsx'))
    ### meta_data = meta_data.loc[meta_data['id'] == DataSet]

    meta_data = meta_data.loc[meta_data['id'] == DataSet]
    if DataSet == 'HEROHE':
        meta_data = meta_data.loc[meta_data['test fold idx'] == 1]
    files = meta_data['file'].tolist()
    meta_data.set_index('file', inplace=True)

    # gather tissue image values from thumbnail image using the segmentation map:
    for i, file in enumerate(tqdm(files)):
        filename = os.path.basename(file).split('.')[0]
        if meta_data.loc[[file], ['Total tiles - 256 compatible @ X20']].values[0][0] == -1:
            continue

        image_stats = {}
        thumb = np.array(Image.open(os.path.join(ROOT_DIR, DataSet, 'SegData/Thumbs', filename + '_thumb.png')))
        segMap = np.array(Image.open(os.path.join(ROOT_DIR, DataSet, 'SegData/SegMaps', filename + '_SegMap.png')))
        #tissue = thumb.transpose(2, 0, 1) * segMap
        tissue = thumb.transpose(2, 0, 1) * (segMap > 0) #RanS 19.11.20, SegMap positive is to 255
        tissue_pixels = (tissue[0] != 0).sum()
        tissue_matter = np.where(tissue[0] != 0)
        values = tissue[:, tissue_matter[0], tissue_matter[1]]
        image_stats['Pixels'] = tissue_pixels
        image_stats['Mean'] = values.mean(axis=1)
        image_stats['Var'] = values.var(axis=1)
        stats_list.append(image_stats)

    # Compute total mean and var:
    N = 0
    running_mean = 0
    running_mean_squared = 0
    running_var = 0
    for i, item in enumerate(stats_list):
        n = item['Pixels']
        if n > 0: #RanS 9.11.20, avoid empty/missing slides
            N += n
            running_mean += item['Mean'] * n
            running_mean_squared += (item['Mean'] ** 2) * n
            running_var += item['Var'] * n

    total_mean = running_mean / N
    total_var = (running_mean_squared + running_var) / N - total_mean ** 2
    print('Finished computing statistical data over {} thumbnail slides'.format(i+1))
    print('Mean: {}'.format(total_mean))
    print('Variance: {}'.format(total_var))

    # Save data to file:
    try:
        with open(os.path.join(ROOT_DIR, 'ImageStatData.data'), 'wb') as filehandle:
            # store the data as binary data stream
            pickle.dump(stats_list, filehandle)
    except:
        print('unable to save normalization values')

    return total_mean, total_var


def make_grid(DataSet: str = 'HEROHE', ROOT_DIR: str = 'All Data', tile_sz: int = 256, tissue_coverage: float = 0.5,
              desired_mag: int = 20, out_path: str = ''):
    """
    This function creates a location for all top left corners of the grid
    :param data_file: name of main excel data file containing size of images (this file is created by function :"make_slides_xl_file")
    :param tile_sz: size of tiles to be created
    :return:
    """

    #BASIC_OBJ_PWR = 20

    data_file = os.path.join(ROOT_DIR, 'slides_data.xlsx') #should this be out_path? probably not. RanS 15.2.21

    if DataSet == 'RedSquares':
        data_file = os.path.join(ROOT_DIR, 'slides_data_RedSquares.xlsx')

    meta_data_DF = pd.read_excel(data_file)
    files = meta_data_DF.loc[meta_data_DF['id'] == DataSet]['file'].tolist()
    objective_power = list(meta_data_DF['Manipulated Objective Power'])
    meta_data_DF.set_index('file', inplace=True)
    tile_nums = []
    total_tiles =[]
    print('Starting Grid production...')
    print()

    for i, file in enumerate(tqdm(files)):
        #print(file)
        #filename = os.path.basename(file).split('.')[0]
        filename = '.'.join(os.path.basename(file).split('.')[:-1])
        database = meta_data_DF.loc[file, 'id']

        # Save the grid to file:
        if not os.path.isdir(os.path.join(out_path, database, 'Grids')):
            os.mkdir(os.path.join(out_path, database, 'Grids'))
        grid_file = os.path.join(out_path, database, 'Grids', filename + '--tlsz' + str(tile_sz) + '.data')

        segmap_file = os.path.join(out_path, database, 'SegData', 'SegMaps', filename + '_SegMap.png')

        #RanS 31.12.20 - do not overwrite files
        #if os.path.isfile(grid_file):
        #    pickle.load(grid_file)
        if os.path.isfile(os.path.join(ROOT_DIR, database, file)) and os.path.isfile(segmap_file): # make sure file exists
            height = int(meta_data_DF.loc[file, 'Height'])
            width  = int(meta_data_DF.loc[file, 'Width'])

            # RanS 6.1.21 - i index is wrong
            #if objective_power[i] == 'Missing Data':
            obj_power = meta_data_DF.loc[file, 'Manipulated Objective Power']
            if obj_power == 'Missing Data':
                print('Grid was not computed for file {}'.format(file))
                print('objective power was not found')
                tile_nums.append(0)
                total_tiles.append(-1)
                continue

            #RanS 15.2.21
            downsample = obj_power / desired_mag
            converted_tile_size = int(tile_sz * downsample)
            #converted_tile_size = int(tile_sz * (int(obj_power) / BASIC_OBJ_PWR))
            #print(height, width, converted_tile_size)
            basic_grid = [(row, col) for row in range(0, height, converted_tile_size) for col in range(0, width, converted_tile_size)]
            total_tiles.append((len(basic_grid)))

            # We now have to check, which tiles of this grid are legitimate, meaning they contain enough tissue material.
            #legit_grid = _legit_grid(os.path.join(ROOT_DIR, database, 'SegData', 'SegMaps', file.split('.')[0] + '_SegMap.png'),
            legit_grid = _legit_grid(segmap_file,
                                     basic_grid,
                                     converted_tile_size,
                                     (height, width),
                                     tissue_coverage=tissue_coverage)
            # create a list with number of tiles in each file
            tile_nums.append(len(legit_grid))

            #file_name = os.path.join(ROOT_DIR, database, 'Grids', file.split('.')[0] + '--tlsz' + str(tile_sz) + '.data')
            #grid_file = os.path.join(ROOT_DIR, database, 'Grids', filename + '--tlsz' + str(tile_sz) + '.data')
            with open(grid_file, 'wb') as filehandle:
                # store the data as binary data stream
                pickle.dump(legit_grid, filehandle)
        else:
            print('Grid was not computed for file {}'.format(file))
            if ~os.path.isfile(os.path.join(ROOT_DIR, database, file)):
                print('slide was not found')
            if ~os.path.isfile(segmap_file):
                print('seg map was not found')
            tile_nums.append(0)
            total_tiles.append(-1)

    # Adding the number of tiles to the excel file:
    #TODO - support adding grids to a half-filled excel files? (currently erases everything) RanS 26.10.20 - FIXED (but need to to complete evaluation)

    slide_usage = list(((np.array(tile_nums) / np.array(total_tiles)) * 100).astype(int))

    meta_data_DF.loc[files, 'Legitimate tiles - ' + str(tile_sz) + ' compatible @ X20'] = tile_nums
    meta_data_DF.loc[files, 'Total tiles - ' + str(tile_sz) + ' compatible @ X20'] = total_tiles
    meta_data_DF.loc[files, 'Slide tile usage [%] (for ' + str(tile_sz) + '^2 Pix/Tile)'] = slide_usage

    meta_data_DF.to_excel(data_file)

    print('Finished Grid production phase !')


def make_grid_2(DataSet: str = 'TCGA',
                ROOT_DIR: str = 'All Data',
                tile_sz: int = 256,
                tissue_coverage: float = 0.5,
                desired_magnification: int = 10,
                added_extension: str = '',
                different_SegMap_file_extension: bool = False):
    """    
    :param DataSet: Dataset to create grid for 
    :param ROOT_DIR: Root Directory for the data
    :param tile_sz: Desired tile size at desired magnification.
    :param tissue_coverage: tissue percent requirement for each tile in the grid 
    :param added_extension: extension for the slides_data.xlsx file and all created sub-directories. this is needed in
           the case where we want to create alternative grids and keep the grids already created
    :param different_SegMap_file_extension: a boolean parameter defining if the SegMap root has the same extension as
           defined by parameter "added_extension"   
    :return: 
    """""

    # Create alternative slides_data file (if needed):
    if added_extension != '':
        copy2(os.path.join(ROOT_DIR, 'slides_data.xlsx'), os.path.join(ROOT_DIR, 'slides_data' + added_extension + '.xlsx'))

    data_file = os.path.join(ROOT_DIR, 'slides_data' + added_extension + '.xlsx')

    if DataSet == 'RedSquares':
        data_file = os.path.join(ROOT_DIR, 'slides_data_RedSquares.xlsx')

    meta_data_DF = pd.read_excel(data_file)
    files = meta_data_DF.loc[meta_data_DF['id'] == DataSet]['file'].tolist()
    meta_data_DF.set_index('file', inplace=True)
    tile_nums = []
    total_tiles =[]
    print('Starting Grid production...')
    print()

    for i, file in enumerate(tqdm(files)):
        #filename = os.path.basename(file).split('.')[0]
        filename = '.'.join(os.path.basename(file).split('.')[:-1])
        database = meta_data_DF.loc[file, 'id']

        # Save the grid to file:
        if not os.path.isdir(os.path.join(ROOT_DIR, database, 'Grids' + added_extension)):
            os.mkdir(os.path.join(ROOT_DIR, database, 'Grids' + added_extension))
        grid_file = os.path.join(ROOT_DIR, database, 'Grids' + added_extension, filename + '--tlsz' + str(tile_sz) + '.data')

        if different_SegMap_file_extension:
            segmap_file = os.path.join(ROOT_DIR, database, 'SegData' + added_extension, 'SegMaps', filename + '_SegMap.png')
        else:
            segmap_file = os.path.join(ROOT_DIR, database, 'SegData', 'SegMaps', filename + '_SegMap.png')

        if os.path.isfile(os.path.join(ROOT_DIR, database, file)) and os.path.isfile(segmap_file): # make sure file exists
            height = int(meta_data_DF.loc[file, 'Height'])
            width  = int(meta_data_DF.loc[file, 'Width'])

            objective_power = meta_data_DF.loc[file, 'Manipulated Objective Power']
            if objective_power == 'Missing Data':
                print('Grid was not computed for file {}'.format(file))
                print('objective power was not found')
                tile_nums.append(0)
                total_tiles.append(-1)
                continue

            adjusted_tile_size_at_level_0 = int(tile_sz * (int(objective_power) / desired_magnification))
            basic_grid = [(row, col) for row in range(0, height, adjusted_tile_size_at_level_0) for col in range(0, width, adjusted_tile_size_at_level_0)]
            total_tiles.append((len(basic_grid)))

            # We now have to check, which tiles of this grid are legitimate, meaning they contain enough tissue material.
            legit_grid = _legit_grid(segmap_file,
                                     basic_grid,
                                     adjusted_tile_size_at_level_0,
                                     (height, width),
                                     desired_tissue_coverage=tissue_coverage)
            # create a list with number of tiles in each file
            tile_nums.append(len(legit_grid))

            with open(grid_file, 'wb') as filehandle:
                # store the data as binary data stream
                pickle.dump(legit_grid, filehandle)
        else:
            print('Grid was not computed for file {}'.format(file))
            if ~os.path.isfile(os.path.join(ROOT_DIR, database, file)):
                print('slide was not found')
            if ~os.path.isfile(segmap_file):
                print('seg map was not found')
            tile_nums.append(0)
            total_tiles.append(-1)

    # Adding the number of tiles to the excel file:
    #TODO - support adding grids to a half-filled excel files? (currently erases everything) RanS 26.10.20 - FIXED (but need to to complete evaluation)

    slide_usage = list(((np.array(tile_nums) / np.array(total_tiles)) * 100).astype(int))

    meta_data_DF.loc[files, 'Legitimate tiles - ' + str(tile_sz) + ' compatible @ X20'] = tile_nums
    meta_data_DF.loc[files, 'Total tiles - ' + str(tile_sz) + ' compatible @ X20'] = total_tiles
    meta_data_DF.loc[files, 'Slide tile usage [%] (for ' + str(tile_sz) + '^2 Pix/Tile)'] = slide_usage

    meta_data_DF.to_excel(data_file)

    print('Finished Grid production phase !')


def _legit_grid(image_file_name: str,
                grid: List[Tuple],
                adjusted_tile_size_at_level_0: int,
                size: tuple,
                desired_tissue_coverage: float = 0.5) -> List[Tuple]:
    """
    This function gets a .svs file name, a basic grid and adjusted tile size and returns a list of legitimate grid locations.
    :param image_file_name: .svs file name
    :param grid: basic grid
    :param adjusted_tile_size_at_level_0: adjusted tile size at level 0 of the slide
    :param size: size of original image (height, width)
    :param tissue_coverage: Coverage of tissue to make the slide legitimate
    :return:
    """

    # Check if coverage is a number in the range (0, 1]
    if not (desired_tissue_coverage > 0 and desired_tissue_coverage <= 1):
        raise ValueError('Coverage Parameter should be in the range (0,1]')

    # open the segmentation map image from which the coverage will be calculated:
    segMap = np.array(Image.open(image_file_name))
    row_ratio = size[0] / segMap.shape[0]
    col_ratio = size[1] / segMap.shape[1]

    # the complicated next line only rounds up the numbers
    #adjusted_tile_at_segmap_magnification =
    tile_size_at_segmap_magnification = (int(-(-adjusted_tile_size_at_level_0 // row_ratio)), int(-(-adjusted_tile_size_at_level_0 // col_ratio)))
    # computing the compatible grid for the small segmentation map:
    idx_to_remove =[]
    for idx, (row, col) in enumerate(grid):
        new_row = int(-(-(row // row_ratio)))
        new_col = int(-(-(col // col_ratio)))

        # collect the data from the segMap:
<<<<<<< HEAD
        tile = segMap[new_row : new_row + small_tile[0], new_col : new_col + small_tile[1]]
        tile_pixels = small_tile[0] * small_tile[1]
        tile_coverage = tile.sum() / tile_pixels / 255
        if tile_coverage < tissue_coverage:
=======
        tile = segMap[new_row : new_row + tile_size_at_segmap_magnification[0], new_col : new_col + tile_size_at_segmap_magnification[1]]
        num_tile_pixels = tile_size_at_segmap_magnification[0] * tile_size_at_segmap_magnification[1]
        tissue_coverage = tile.sum() / num_tile_pixels / 255
        if tissue_coverage < desired_tissue_coverage:
>>>>>>> 09066fa6
            idx_to_remove.append(idx)

    # We'll now remove items from the grid. starting from the end to the beginning in order to keep the indices correct:
    for idx in reversed(idx_to_remove):
        grid.pop(idx)

    return grid


def make_slides_xl_file(DataSet: str = 'HEROHE', ROOT_DIR: str = 'All Data', out_path: str = ''):
    """
    This function goes over all directories and makes a table with slides data:
    (1) id
    (2) file name
    (3) ER, PR, Her2 status
    (4) size of image
    (5) MPP (Microns Per Pixel)
    It also erases all 'log' subdirectories
    :return:
    """

    #ROOT_DIR = 'All Data'
    #if DataSet == 'LUNG':
    #    ROOT_DIR = r'/home/rschley/All_Data/LUNG'#os.path.join('All Data', 'LUNG')
    #TODO RanS 9.11.20 - add "breast" subfolder to root_dir and move HEROHE and TCGA into there
    SLIDES_DATA_FILE = 'slides_data.xlsx'
    META_DATA_FILE = {}
    META_DATA_FILE['TCGA'] = 'TCGA_BRCA.xlsx'
    META_DATA_FILE['HEROHE'] = 'HEROHE_HER2_STATUS.xlsx'
    META_DATA_FILE['LUNG'] = 'LISTA COMPLETA pdl1 - Gil - V3.xlsx'
    META_DATA_FILE['CARMEL'] = 'barcode_list.xlsx' #RanS 16.12.20
    META_DATA_FILE['ABCTB'] = 'ABCTB_Path_Data1.xlsx'  # RanS 17.2.21

    #data_file = os.path.join(ROOT_DIR, SLIDES_DATA_FILE)
    data_file = os.path.join(out_path, SLIDES_DATA_FILE) #RanS 15.2.21
    new_file = False if os.path.isfile(data_file) else True

    meta_data_DF = pd.read_excel(os.path.join(ROOT_DIR, DataSet, META_DATA_FILE[DataSet]))
    # meta_data_DF = pd.read_excel(os.path.join(root_dir, 'TCGA_BRCA.xlsx'))
    if DataSet == 'LUNG':
        meta_data_DF['bcr_patient_barcode'] = meta_data_DF['SlideName'].astype(str)
    elif DataSet == 'CARMEL':
        meta_data_DF['bcr_patient_barcode'] = meta_data_DF['SlideID'].astype(str) #RanS 16.12.20
    elif DataSet == 'ABCTB':
        meta_data_DF['bcr_patient_barcode'] = meta_data_DF['Image File'].astype(str) #RanS 16.12.20
    else:
        meta_data_DF['bcr_patient_barcode'] = meta_data_DF['bcr_patient_barcode'].astype(str)
    meta_data_DF.set_index('bcr_patient_barcode', inplace=True)

    if new_file:
        print('Creating a new data file in \'{}\''.format(data_file))
    else:
        print('Adding data to file \'{}\''.format(data_file))
        slides_data_DF = pd.read_excel(data_file)
        try:
            slides_data_DF.drop(labels='Unnamed: 0', axis='columns',  inplace=True)
        except KeyError:
            pass

    id_list = []

    slide_files_svs = glob.glob(os.path.join(ROOT_DIR, DataSet, '*.svs'))
    slide_files_ndpi = glob.glob(os.path.join(ROOT_DIR, DataSet, '*.ndpi'))
    slide_files_mrxs = glob.glob(os.path.join(ROOT_DIR, DataSet, '*.mrxs'))
    slides = slide_files_svs + slide_files_ndpi + slide_files_mrxs
    mag_dict = {'.svs': 'aperio.AppMag', '.ndpi': 'hamamatsu.SourceLens', '.mrxs': 'openslide.objective-power'}
    mpp_dict = {'.svs': 'aperio.MPP', '.ndpi': 'openslide.mpp-x', '.mrxs': 'openslide.mpp-x'}
    date_dict = {'.svs': 'aperio.Date', '.ndpi': 'tiff.DateTime', '.mrxs': 'mirax.GENERAL.SLIDE_CREATIONDATETIME'}

    #RanS 9.11.20
    '''if meta_data_DF.columns.__contains__('Test_fold_idx'):
        use_folds_from_file = True
    else:
        use_folds_from_file = False'''

    for idx, file in enumerate(tqdm(slides)):
        fn, data_format = os.path.splitext(os.path.basename(file))
        id_dict = {}

        # Create a dictionary to the files and id's:
        if DataSet == 'TCGA':
            id_dict['patient barcode'] = '-'.join(file.split('/')[-1].split('-')[0:3])
        else:
        #elif DataSet == 'HEROHE':
            id_dict['patient barcode'] = os.path.basename(file).split('.')[0]
        #elif DataSet == 'LUNG':
            #id_dict['patient barcode'] = os.path.basename(file).split('.')[0]

        # id_dict['id'] = root.split('/')[-1]
        id_dict['id'] = DataSet
        #id_dict['file'] = file.split('/')[-1]
        id_dict['file'] = os.path.basename(file)
        id_dict['DX'] = True if (file.find('DX') != -1 or DataSet != 'TCGA') else False

        # Get some basic data about the image like MPP (Microns Per Pixel) and size:
        try:
            img = openslide.open_slide(file)
        except:
            print('failed to read slide: ', file) #RanS 17.2.21
            continue
        try:
            #id_dict['MPP'] = float(img.properties['aperio.MPP'])
            id_dict['MPP'] = float(img.properties[mpp_dict[data_format]])
        except:
            id_dict['MPP'] = 'Missing Data'
        try:
            id_dict['Width'] = int(img.dimensions[0])
        except:
            id_dict['Width'] = 'Missing Data'
        try:
            id_dict['Height'] = int(img.dimensions[1])
        except:
            id_dict['Height'] = 'Missing Data'
        try:
            #id_dict['Manipulated Objective Power'] = int(float(img.properties['aperio.AppMag']))
            id_dict['Manipulated Objective Power'] = int(float(img.properties[mag_dict[data_format]]))
        except:
            id_dict['Manipulated Objective Power'] = 'Missing Data'
        try:
            #id_dict['Scan Date'] = img.properties['aperio.Date']
            id_dict['Scan Date'] = img.properties[date_dict[data_format]]
        except:
            id_dict['Scan Date'] = 'Missing Data'
        img.close()

        # Get data from META_DATA_FILE and add to the dictionary ER_status, PR_status, Her2_status
        if DataSet == 'LUNG':
            try:
                id_dict['PDL1 status'] = meta_data_DF.loc[[id_dict['patient barcode']], ['PDL1']].values[0][0]
                if id_dict['PDL1 status']=='':
                    id_dict['PDL1 status'] = 'Missing Data'
            except:
                id_dict['PDL1 status'] = 'Missing Data'
            try:
                id_dict['EGFR status'] = meta_data_DF.loc[[id_dict['patient barcode']], ['EGFR']].values[0][0]
                if id_dict['EGFR status']=='':
                    id_dict['EGFR status'] = 'Missing Data'
            except:
                id_dict['EGFR status'] = 'Missing Data'
        else: #breast cancer
            try:
                id_dict['ER status'] = meta_data_DF.loc[[id_dict['patient barcode']], ['ER_status']].values[0][0]
            except:
                id_dict['ER status'] = 'Missing Data'
            try:
                id_dict['PR status'] = meta_data_DF.loc[[id_dict['patient barcode']], ['PR_status']].values[0][0]
            except:
                id_dict['PR status'] = 'Missing Data'
            try:
                id_dict['Her2 status'] = meta_data_DF.loc[[id_dict['patient barcode']], ['Her2_status']].values[0][0]
            except:
                id_dict['Her2 status'] = 'Missing Data'

        try:
            id_dict['test fold idx'] = meta_data_DF.loc[[id_dict['patient barcode']], ['Test_fold_idx']].values[0][0]
        except:
            id_dict['test fold idx'] = 'Missing Data'

        id_list.append(id_dict)

    if new_file:
        slides_data_DF = pd.DataFrame(id_list)
        messege_prefix = 'Creating'
    else:
        slides_data_DF = slides_data_DF.append(id_list)
        messege_prefix = 'Updated'

    slides_data_DF.to_excel(data_file)
    print('{} data file \'{}\''.format(messege_prefix, data_file))


#def make_segmentations(data_path: str = 'All Data/TCGA/', rewrite: bool = False, magnification: int = 1):
def make_segmentations(DataSet: str = 'TCGA', ROOT_DIR: str = 'All Data', rewrite: bool = False, magnification: int = 1, out_path: str = ''):
    out_path_dataset = os.path.join(out_path, DataSet)
    print('Making Segmentation Maps for each slide file at location: {}'.format(out_path_dataset))
    if not os.path.isdir(os.path.join(out_path_dataset, 'SegData')):
        os.mkdir(os.path.join(out_path_dataset, 'SegData'))
    if not os.path.isdir(os.path.join(out_path_dataset, 'SegData','Thumbs')):
        os.mkdir(os.path.join(out_path_dataset, 'SegData','Thumbs'))
    if not os.path.isdir(os.path.join(out_path_dataset, 'SegData', 'SegMaps')):
        os.mkdir(os.path.join(out_path_dataset, 'SegData', 'SegMaps'))
    if not os.path.isdir(os.path.join(out_path_dataset, 'SegData', 'SegImages')):
        os.mkdir(os.path.join(out_path_dataset, 'SegData', 'SegImages'))

    data_path = os.path.join(ROOT_DIR, DataSet)
    slide_files_svs = glob.glob(os.path.join(data_path, '*.svs'))
    slide_files_ndpi = glob.glob(os.path.join(data_path, '*.ndpi'))
    slide_files_mrxs = glob.glob(os.path.join(data_path, '*.mrxs'))
    slide_files_jpg = glob.glob(os.path.join(data_path, '*.jpg'))
    slide_files = slide_files_svs + slide_files_ndpi + slide_files_mrxs + slide_files_jpg
    mag_dict = {'.svs': 'aperio.AppMag', '.ndpi': 'hamamatsu.SourceLens', '.mrxs': 'openslide.objective-power'}

    error_list = []
    for idx, file in enumerate(tqdm(slide_files)):

        fn, data_format = os.path.splitext(os.path.basename(file))

        if not rewrite:
            #pic1 = os.path.exists(os.path.join(out_path_dataset, 'SegData', 'Thumbs', fn + '_thumb.png'))
            pic1 = os.path.exists(os.path.join(out_path_dataset, 'SegData', 'Thumbs', fn + '_thumb.jpg')) #RanS 24.2.21
            pic2 = os.path.exists(os.path.join(out_path_dataset, 'SegData', 'SegMaps', fn + '_SegMap.png'))
            #pic3 = os.path.exists(os.path.join(out_path_dataset, 'SegData', 'SegImages', fn + '_SegImage.png'))
            pic3 = os.path.exists(os.path.join(out_path_dataset, 'SegData', 'SegImages', fn + '_SegImage.jpg')) #RanS 24.2.21
            if pic1 and pic2 and pic3:
                continue

        slide = None
        try:
            slide = openslide.open_slide(file)
        except:
            print('Cannot open slide at location: {}'.format(file))

        if slide is not None:
            # Get a thumbnail image to create the segmentation for:
            if file.split('/')[-1][-3:] != 'jpg':
                try:
                    #objective_pwr = int(float(slide.properties['aperio.AppMag']))
                    objective_pwr = int(float(slide.properties[mag_dict[data_format]]))
                except KeyError:
                    print('Couldn\'t find Magnification - Segmentation Map was not Created')
                    continue
            else:
                objective_pwr = 20

            height = slide.dimensions[1]
            width = slide.dimensions[0]
            try:
                try:
                    thumb = slide.get_thumbnail((width / (objective_pwr / magnification), height / (objective_pwr / magnification)))
                except:   # RanS 2.12.20, out of memory on my laptop
                    thumb = slide.get_thumbnail((width / (8*objective_pwr / magnification), height / (8*objective_pwr / magnification)))
            except openslide.lowlevel.OpenSlideError as err:
                error_dict = {}
                e = sys.exc_info()
                error_dict['File'] = file
                error_dict['Error'] = err
                error_dict['Error Details 1'] = e[0]
                error_dict['Error Details 2'] = e[1]
                error_list.append(error_dict)
                print('Exception for file {}'.format(file))
                continue

            # ignore black background regions at jpg images by turning them white
            if DataSet == 'RedSquares':
                thumb_arr = np.array(thumb)
                thumb_arr_equal1 = np.equal(thumb_arr[:, :, 0], thumb_arr[:, :, 1])
                thumb_arr_equal2 = np.equal(thumb_arr[:, :, 0], thumb_arr[:, :, 2])
                thumb_arr[thumb_arr_equal1 & thumb_arr_equal2, :] = 255
                thumb = Image.fromarray(thumb_arr)

            # RanS 22.2.21
            if DataSet == 'ABCTB':
                use_otsu3 = False
            else:
                use_otsu3 = True

            thmb_seg_map, thmb_seg_image = _make_segmentation_for_image(thumb, magnification, use_otsu3=use_otsu3)
            slide.close()
            # Saving segmentation map, segmentation image and thumbnail:
            #thumb.save(os.path.join(out_path_dataset, 'SegData',  'Thumbs', fn + '_thumb.png'))
            thumb.save(os.path.join(out_path_dataset, 'SegData', 'Thumbs', fn + '_thumb.jpg'))
            thmb_seg_map.save(os.path.join(out_path_dataset, 'SegData', 'SegMaps', fn + '_SegMap.png')) #RanS 24.2.21
            #thmb_seg_image.save(os.path.join(out_path_dataset, 'SegData', 'SegImages', fn + '_SegImage.png'))
            thmb_seg_image.save(os.path.join(out_path_dataset, 'SegData', 'SegImages', fn + '_SegImage.jpg')) #RanS 24.2.21
        else:
            print('Error: Found no slide in path {}'.format(dir))
            # TODO: implement a case for a slide that cannot be opened.
            continue


    if len(error_list) != 0:
        # Saving all error data to excel file:
        error_DF = pd.DataFrame(error_list)
        error_DF.to_excel(os.path.join('All Data', 'Segmentation_Errors.xlsx'))
        print('Segmentation Process finished WITH EXCEPTIONS!!!!')
        print('Check "Segmenatation_Errors.xlsx" file for details...')
    else:
        print('Segmentation Process finished without exceptions!')


def otsu3(img):
    #blur = cv.GaussianBlur(img,(5,5),0)
    # find normalized_histogram, and its cumulative distribution function
    #hist = cv.calcHist([blur],[0],None,[256],[0,256])
    hist = cv.calcHist([img], [0], None, [256], [0, 256])
    hist_norm = hist.ravel()/hist.sum()
    Q = hist_norm.cumsum()
    bins = np.arange(256)
    fn_min = np.inf
    thresh = -1,-1
    for i in range(1,256):
        for j in range(i+1, 256):
            p1, p2, p3 = np.hsplit(hist_norm,[i,j]) # probabilities
            q1, q2, q3 = Q[i], Q[j]-Q[i], Q[255]-Q[j] # cum sum of classes
            if q1 < 1.e-6 or q2 < 1.e-6 or q3 < 1.e-6:
                continue
            b1, b2, b3 = np.hsplit(bins,[i,j]) # weights
            # finding means and variances
            m1, m2, m3 = np.sum(p1*b1)/q1, np.sum(p2*b2)/q2, np.sum(p3*b3)/q3
            v1, v2, v3 = np.sum(((b1-m1)**2)*p1)/q1,np.sum(((b2-m2)**2)*p2)/q2, np.sum(((b3-m3)**2)*p3)/q3
            # calculates the minimization function
            fn = v1*q1 + v2*q2 + v3*q3
            if fn < fn_min:
                fn_min = fn
                thresh = i,j
    return thresh

def _get_image_maxima(image, threshold=0.5, neighborhood_size=5):
    import scipy.ndimage as ndimage
    import scipy.ndimage.filters as filters
    #fname = '/tmp/slice0000.png'
    #neighborhood_size = 5
    #threshold = 1500

    #data = scipy.misc.imread(fname)

    data_max = filters.maximum_filter(image, neighborhood_size)
    maxima = (image == data_max)
    data_min = filters.minimum_filter(image, neighborhood_size)
    diff = ((data_max - data_min) > threshold)
    maxima[diff == 0] = 0

    labeled, num_objects = ndimage.label(maxima)
    xy = np.array(ndimage.center_of_mass(image, labeled, range(1, num_objects + 1)))
    return xy


def _make_segmentation_for_image(image: Image, magnification: int, use_otsu3: bool) -> (Image, Image):
    """
    This function creates a segmentation map for an Image
    :param magnification:
    :return:
    """


    # Converting the image from RGBA to HSV and to a numpy array (from PIL):
    #image_array = np.array(image.convert('HSV'))
    image_array = np.array(image.convert('CMYK')) #RanS 9.12.20
    # otsu Thresholding:
    #use_otsu3 = True
    if use_otsu3:
        # RanS 25.10.20 - 3way binarization
        thresh = otsu3(image_array[:, :, 1])
        _, seg_map = cv.threshold(image_array[:, :, 1], thresh[0], 255, cv.THRESH_BINARY)
    else:
        _, seg_map = cv.threshold(image_array[:, :, 1], 0, 255, cv.THRESH_OTSU)

    #RanS 2.12.20 - try otsu3 in HED color space
    temp = False
    if temp:
        import HED_space
        image_HED = HED_space.RGB2HED(np.array(image))
        #image_HED_normed = (image_HED - np.min(image_HED,axis=(0,1))) / (np.max(image_HED,axis=(0,1)) - np.min(image_HED,axis=(0,1))) #rescale to 0-1
        image_HED_normed = (image_HED - np.min(image_HED)) / (np.max(image_HED) - np.min(image_HED))  # rescale to 0-1
        HED_space.plot_image_in_channels(image_HED_normed, '')
        image_HED_int = (image_HED_normed*255).astype(np.uint8)
        HED_space.plot_image_in_channels(image_HED_int, '')
        thresh_HED = otsu3(image_HED_int[:, :, 0])
        _, seg_map_HED = cv.threshold(image_HED[:, :, 0], thresh_HED[1], 255, cv.THRESH_BINARY)
        plt.imshow(seg_map_HED)


    #RanS 9.11.20 - test median pixel color to inspect segmentation
    image_array_rgb = np.array(image)
    pixel_vec = image_array_rgb.reshape(-1,3)[seg_map.reshape(-1)>0]
    median_color = np.median(pixel_vec, axis=0)
    if all(median_color > 180) and use_otsu3: #median pixel is white-ish, changed from 200
        #take upper threshold
        _, seg_map = cv.threshold(image_array[:, :, 1], thresh[1], 255, cv.THRESH_BINARY)

    # Smoothing the tissue segmentation imaqe:
    #size = 30 * magnification
    #size = 15 * magnification
    size = 10 * magnification
    #size = 5*magnification #RanS 9.12.20
    kernel_smooth = np.ones((size, size), dtype=np.float32) / size ** 2
    seg_map_filt = cv.filter2D(seg_map, -1, kernel_smooth)

    th_val = 5
    seg_map_filt[seg_map_filt > th_val] = 255
    seg_map_filt[seg_map_filt <= th_val] = 0

    # find small contours and delete them from segmentation map
    #size_thresh = 30000 #10000
    #size_thresh = 10000 #RanS 9.12.20, lung cancer biopsies can be very small
    size_thresh = 5000  # RanS 9.12.20, lung cancer biopsies can be very small
    contours, _ = cv.findContours(seg_map_filt, cv.RETR_LIST, cv.CHAIN_APPROX_SIMPLE)
    # drawContours = cv.drawContours(image_array, contours, -1, (0, 0, 255), -1)
    # cv.imshow("Contours", drawContours)
    # cv.waitKey()
    small_contours = []
    '''for contour in contours:
        contour_area = cv.contourArea(contour)
        if contour_area < size_thresh:
            small_contours.append(contour)'''
    #RanS 9.12.20, kill small contours only if much smaller than largest contour
    contour_area = np.zeros(len(contours))

    #RanS 30.12.20 contour color
    contour_color = np.zeros([len(contours), 3])
    contour_color_std = np.zeros([len(contours), 3]) #RanS 24.2.21
    rgb_image = np.array(image)
    hsv_image = np.array(image.convert('HSV')) # temp RanS 24.2.21

    for ii in range(len(contours)):
        contour_area[ii] = cv.contourArea(contours[ii])

        #RanS 30.12.20, get contour mean color
        mask = np.zeros(seg_map.shape, np.uint8)
        cv.drawContours(mask, [contours[ii]], -1, 255, thickness=cv.FILLED)
        #contour_color[ii, :] = cv.mean(rgb_image, mask=mask)[:3]
        #contour_color_std[ii, :] = cv.meanStdDev(rgb_image, mask=mask)[:3] #RanS 24.2.21

        #mean_col, std_col = cv.meanStdDev(rgb_image, mask=mask) #RanS 24.2.21
        mean_col, std_col = cv.meanStdDev(hsv_image, mask=mask)  # temp RanS 24.2.21
        contour_color[ii, :], contour_color_std[ii, :] = mean_col[:,0], std_col[:,0]

    contour_std = np.std(contour_color, axis=1)

    #temp RanS 30.12.20 - plot each contour with its mean color, std...
    temp_plot = False
    if temp_plot:
        #im1 = np.zeros(seg_map.shape)
        rgb_image2 = rgb_image.copy()
        #for ii in range(len(contours)):
        for ii in np.where(contour_area>10000)[0]: #temp RanS 24.2.21
            rgb_image2 = cv.drawContours(rgb_image2, [contours[ii]], -1, contour_color_std[ii, 1], thickness=cv.FILLED)
            #im1 = cv.drawContours(im1, [contours[ii]], -1, contour_std[ii], thickness=cv.FILLED)
            #im1 = cv.drawContours(im1, contours, contourIdx=ii, color=contour_std[ii], thickness=1)
            #rgb_image2 = cv.drawContours(rgb_image2, contours, contourIdx=ii, color = [1,1,1], thickness=-1)
        plt.imshow(rgb_image2)
        #plt.imshow(rgb_image)
        #plt.imshow(im1,alpha=0.5)
        plt.colorbar()

    max_contour = np.max(contour_area)
    #small_contours_bool = (contour_area<size_thresh) & (contour_area < max_contour*0.2)
    small_contours_bool = (contour_area < size_thresh) & (contour_area < max_contour * 0.02)
    small_contours = [contours[ii] for ii in range(len(contours)) if small_contours_bool[ii]==True]

    seg_map_filt = cv.drawContours(seg_map_filt, small_contours, -1, (0, 0, 255), thickness=cv.FILLED) #delete the small contours

    #RanS 30.12.20, delete gray contours
    #gray_contours_bool = contour_std < 5
    gray_contours_bool = contour_std < 5 & np.all(contour_color_std<25, axis=1) #RanS 24.2.21, keep tissue with fat
    gray_contours = [contours[ii] for ii in range(len(contours)) if gray_contours_bool[ii] == True]
    seg_map_filt = cv.drawContours(seg_map_filt, gray_contours, -1, (0, 0, 255), thickness=cv.FILLED)  # delete the small contours

    #RanS 30.12.20, multiply seg_map with seg_map_filt
    seg_map *= (seg_map_filt > 0)

    seg_map_PIL = Image.fromarray(seg_map)

    edge_image = cv.Canny(seg_map, 1, 254)
    # Make the edge thicker by dilating:
    kernel_dilation = np.ones((3, 3))  #cv.getStructuringElement(cv.MORPH_RECT, (3, 3))
    edge_image = Image.fromarray(cv.dilate(edge_image, kernel_dilation, iterations=magnification * 2)).convert('RGB')
    seg_image = Image.blend(image, edge_image, 0.5)

    return seg_map_PIL, seg_image


'''def _make_segmentation_for_image(image: Image, magnification: int) -> (Image, Image):
    """
    This function creates a segmentation map for an Image
    :param magnification:
    :return:
    """
    # Converting the image from RGBA to HSV and to a numpy array (from PIL):
    image_array = np.array(image.convert('HSV'))
    # otsu Thresholding:
    _, seg_map = cv.threshold(image_array[:, :, 1], 0, 255, cv.THRESH_OTSU)

    # Smoothing the tissue segmentation imaqe:
    size = 30 * magnification
    kernel_smooth = np.ones((size, size), dtype=np.float32) / size ** 2
    seg_map = cv.filter2D(seg_map, -1, kernel_smooth)

    th_val = 5
    seg_map[seg_map > th_val] = 255
    seg_map[seg_map <= th_val] = 0
    seg_map_PIL = Image.fromarray(seg_map)

    edge_image = cv.Canny(seg_map, 1, 254)
    # Make the edge thicker by dilating:
    kernel_dilation = np.ones((3, 3))  #cv.getStructuringElement(cv.MORPH_RECT, (3, 3))
    edge_image = Image.fromarray(cv.dilate(edge_image, kernel_dilation, iterations=magnification * 2)).convert('RGB')
    seg_image = Image.blend(image, edge_image, 0.5)

    return seg_map_PIL, seg_image'''


def TCGA_dirs_2_files():
    dirs = utils._get_tcga_id_list()
    print('Creating one directory for all TCGA slides...')
    if not os.path.isdir('All Data'):
        os.mkdir('All Data')
    if not os.path.isdir('All Data/TCGA'):
        os.mkdir('All Data/TCGA')

    for _, dir in enumerate(tqdm(dirs)):
        files = glob.glob(os.path.join('tcga-data', dir, '*.svs'))
        for _, path_file in enumerate(files):
            shutil.copy2(path_file, os.path.join('All Data/TCGA', path_file.split('/')[-1]))

    print('Finished moving all TCGA data to folder \'All Data\TCGA\'')


def update_dims():
    print("Updating dims...")
    DataSet = 'RedSquares'
    ROOT_PATH = 'All Data'
    #data_file = 'Data from gipdeep/slides_data_RedSquares.xlsx'
    data_file = 'All Data/slides_data_RedSquares.xlsx'

    meta_data_DF = pd.read_excel(data_file)
    files = meta_data_DF.loc[meta_data_DF['id'] == DataSet]['file'].tolist()
    for file in files:
        print(file)
        try:
            slide = openslide.open_slide(os.path.join(ROOT_PATH, DataSet, file))
        except FileNotFoundError:
            continue
        index = meta_data_DF[meta_data_DF['file'] == file].index.tolist()[0]
        meta_data_DF.at[index, 'Height'] = slide.dimensions[1]
        meta_data_DF.at[index, 'Width'] = slide.dimensions[0]

    meta_data_DF.to_excel(data_file)
    print('Finished updating dims')<|MERGE_RESOLUTION|>--- conflicted
+++ resolved
@@ -433,17 +433,10 @@
         new_col = int(-(-(col // col_ratio)))
 
         # collect the data from the segMap:
-<<<<<<< HEAD
-        tile = segMap[new_row : new_row + small_tile[0], new_col : new_col + small_tile[1]]
-        tile_pixels = small_tile[0] * small_tile[1]
-        tile_coverage = tile.sum() / tile_pixels / 255
-        if tile_coverage < tissue_coverage:
-=======
         tile = segMap[new_row : new_row + tile_size_at_segmap_magnification[0], new_col : new_col + tile_size_at_segmap_magnification[1]]
         num_tile_pixels = tile_size_at_segmap_magnification[0] * tile_size_at_segmap_magnification[1]
         tissue_coverage = tile.sum() / num_tile_pixels / 255
         if tissue_coverage < desired_tissue_coverage:
->>>>>>> 09066fa6
             idx_to_remove.append(idx)
 
     # We'll now remove items from the grid. starting from the end to the beginning in order to keep the indices correct:
