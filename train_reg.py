--- conflicted
+++ resolved
@@ -403,10 +403,6 @@
                                         n_patches=args.n_patches_test
                                         )
 
-<<<<<<< HEAD
-    train_loader = DataLoader(train_dset, batch_size=args.batch_size, shuffle=True, num_workers=cpu_available, pin_memory=True)
-    test_loader  = DataLoader(test_dset, batch_size=args.batch_size*2, shuffle=False, num_workers=cpu_available, pin_memory=True)
-=======
     if args.balanced_sampling:
         num_pos, num_neg = train_dset.target.count('Positive'), train_dset.target.count('Negative')
         num_samples = (num_neg + num_pos) * train_dset.factor
@@ -424,7 +420,6 @@
                               num_workers=cpu_available, pin_memory=True, sampler=sampler)
     test_loader  = DataLoader(test_dset, batch_size=args.batch_size*2, shuffle=False,
                               num_workers=cpu_available, pin_memory=True)
->>>>>>> 50d7e30c
 
     # Save transformation data to 'run_data.xlsx'
     transformation_string = ', '.join([str(train_dset.transform.transforms[i]) for i in range(len(train_dset.transform.transforms))])
