import numpy as np
import os
import pandas as pd
import pickle
from random import sample
import torch
from torchvision import transforms
import sys
import time
from torch.utils.data import Dataset
from typing import List
from utils import MyRotation, Cutout, _get_tiles, _choose_data, chunks
from utils import HEDColorJitter, define_transformations, define_data_root, assert_dataset_target
from utils import show_patches_and_transformations, get_breast_dir_dict
import matplotlib.pyplot as plt
from torch.multiprocessing import Pool
import openslide #RanS 9.2.21, preload slides
from tqdm import tqdm
from math import isclose


MEAN = {'TCGA': [58.2069073 / 255, 96.22645279 / 255, 70.26442606 / 255],
        'HEROHE': [224.46091564 / 255, 190.67338568 / 255, 218.47883547 / 255],
        'Ron': [0.8998, 0.8253, 0.9357]
        }

STD = {'TCGA': [40.40400300279664 / 255, 58.90625962739444 / 255, 45.09334057330417 / 255],
       'HEROHE': [np.sqrt(1110.25292532) / 255, np.sqrt(2950.9804851) / 255, np.sqrt(1027.10911208) / 255],
       'Ron': [0.1125, 0.1751, 0.0787]
       }


class WSI_Master_Dataset(Dataset):
    def __init__(self,
                 DataSet: str = 'TCGA',
                 tile_size: int = 256,
                 bag_size: int = 50,
                 target_kind: str = 'ER',
                 test_fold: int = 1,
                 infer_folds: List = [None],
                 train: bool = True,
                 print_timing: bool = False,
                 transform_type: str = 'flip',
                 DX: bool = False,
                 get_images: bool = False,
                 train_type: str = 'MASTER',
                 c_param: float = 0.1,
                 n_patches: int = 50,
                 tta: bool = False,
                 mag: int = 20):

        print('Initializing {} DataSet....'.format('Train' if train else 'Test'))
        # Define data root:
        self.ROOT_PATH = define_data_root(DataSet)
        self.DataSet = DataSet
        self.basic_magnification = mag
        if DataSet == 'RedSquares':
            slides_data_file = 'slides_data_RedSquares.xlsx'
        else:
            slides_data_file = 'slides_data.xlsx'
            #slides_data_file = 'slides_data_07-03-2021.xlsx' #temp RanS 14.3.21

        assert_dataset_target(DataSet, target_kind)

        '''
        if DataSet == 'test_speed':  # Omer speed test (7/3)
            self.ROOT_PATH = r'/test/All Data/'
            slides_data_file = 'slides_data_test_speed.xlsx'
            DataSet = 'TCGA'
            self.DataSet = 'TCGA'
        '''
        print('Root Path for train data is: ', self.ROOT_PATH)
        slide_meta_data_file = os.path.join(self.ROOT_PATH, slides_data_file)
        slide_meta_data_DF = pd.read_excel(slide_meta_data_file)

        grid_meta_data_file = os.path.join(self.ROOT_PATH, self.DataSet, 'Grids/Grid_data.xlsx')
        grid_meta_data_DF = pd.read_excel(grid_meta_data_file)

        self.meta_data_DF = pd.DataFrame({**slide_meta_data_DF.set_index('file').to_dict(),
                                          **grid_meta_data_DF.set_index('file').to_dict()})

        if self.DataSet == 'Breast':
            dir_dict = get_breast_dir_dict()
        #if self.DataSet != 'ALL':
        else:
            self.meta_data_DF = self.meta_data_DF[self.meta_data_DF['id'] == self.DataSet]
            self.meta_data_DF.reset_index(inplace=True)
            self.meta_data_DF.rename(columns={'index': 'file'}, inplace=True)

        # RanS 12.1.21, this slide is buggy, avoid it
        self.meta_data_DF.loc[self.meta_data_DF['file'] == '18-1241_1_1_a.mrxs', 'ER status'] = 'Missing Data'
        self.meta_data_DF.loc[self.meta_data_DF['file'] == '18-1241_1_1_a.mrxs', 'PR status'] = 'Missing Data'
        self.meta_data_DF.loc[self.meta_data_DF['file'] == '18-1241_1_1_a.mrxs', 'Her2 status'] = 'Missing Data'
        self.meta_data_DF.reset_index(inplace=True)

        # for lung, take only origin:lung
        if self.DataSet == 'LUNG':
            self.meta_data_DF = self.meta_data_DF[self.meta_data_DF['Origin'] == 'lung']
            #self.meta_data_DF = self.meta_data_DF[self.meta_data_DF['Diagnosis'] == 'adenocarcinoma']
            #RanS 2.1.21, this slide is buggy, avoid it
            self.meta_data_DF.loc[self.meta_data_DF['file'] == '2019-27925.mrxs', 'PDL1 status'] = 'Missing Data'
            self.meta_data_DF.loc[self.meta_data_DF['file'] == '2019-27925.mrxs', 'EGFR status'] = 'Missing Data'
            self.meta_data_DF.reset_index(inplace=True)

        # self.meta_data_DF.set_index('id')
        self.tile_size = tile_size
        self.target_kind = target_kind
        self.test_fold = test_fold
        self.bag_size = bag_size
        self.train = train
        self.print_time = print_timing
        self.DX = DX
        self.get_images = get_images
        self.train_type = train_type
        self.c_param = c_param

        all_targets = list(self.meta_data_DF[self.target_kind + ' status'])

        # We'll use only the valid slides - the ones with a Negative or Positive label.
        # Let's compute which slides are these:
        valid_slide_indices = np.where(np.isin(np.array(all_targets), ['Positive', 'Negative']) == True)[0]

        # Also remove slides without grid data:
        slides_without_grid = set(self.meta_data_DF.index[self.meta_data_DF['Total tiles - ' + str(self.tile_size) + ' compatible @ X' + str(self.basic_magnification)] == -1])
<<<<<<< HEAD
        #slides_without_grid = set(self.meta_data_DF.index[self.meta_data_DF['Total tiles - ' + str(self.tile_size) + ' compatible @ X20'] == -1]) #temp RanS 14.3.21
=======
        # Remove slides with 0 tiles:
        slides_with_0_tiles = set(self.meta_data_DF.index[self.meta_data_DF['Legitimate tiles - ' + str(self.tile_size) + ' compatible @ X' + str(self.basic_magnification)] == 0])

>>>>>>> 4e29a643
        if train_type == 'REG':
            n_minimal_patches = n_patches
        else:
            n_minimal_patches = self.bag_size

        slides_with_small_grid = set(self.meta_data_DF.index[self.meta_data_DF['Legitimate tiles - ' + str(self.tile_size) + ' compatible @ X' + str(self.basic_magnification)] < n_minimal_patches])
        #slides_with_small_grid = set(self.meta_data_DF.index[self.meta_data_DF['Legitimate tiles - ' + str(self.tile_size) + ' compatible @ X20'] < n_minimal_patches]) #temp RanS 14.3.21
        #valid_slide_indices = np.array(list(set(valid_slide_indices) - slides_without_grid))
        valid_slide_indices = np.array(list(set(valid_slide_indices) - slides_without_grid - slides_with_small_grid - slides_with_0_tiles))

        # BUT...we want the train set to be a combination of all sets except the train set....Let's compute it:
        if DataSet == 'Breast':
            fold_column_name = 'test fold idx breast'
        else:
            fold_column_name = 'test fold idx'

        if self.train_type == 'REG' or train_type == 'MIL':
            if self.train:
                folds = list(self.meta_data_DF[fold_column_name].unique())
                folds.remove(self.test_fold)
                if 'test' in folds:
                    folds.remove('test')
                if 'val' in folds:
                    folds.remove('val')
            else:
                folds = [self.test_fold]
                folds.append('val')
        elif self.train_type == 'Infer':
            folds = infer_folds
        else:
            raise ValueError('train_type is not defined')

        self.folds = folds

        correct_folds = self.meta_data_DF[fold_column_name][valid_slide_indices].isin(folds)
        valid_slide_indices = np.array(correct_folds.index[correct_folds])

        all_image_file_names = list(self.meta_data_DF['file'])

        if DataSet == 'Breast':
            all_image_path_names = [os.path.join(dir_dict[ii], ii) for ii in self.meta_data_DF['id']]
        else:
            all_image_path_names = list(self.meta_data_DF['id'])

        all_in_fold = list(self.meta_data_DF[fold_column_name])
        all_tissue_tiles = list(self.meta_data_DF['Legitimate tiles - ' + str(self.tile_size) + ' compatible @ X' + str(self.basic_magnification)])
        #all_tissue_tiles = list(self.meta_data_DF['Legitimate tiles - ' + str(self.tile_size) + ' compatible @ X20']) #temp RanS 14.3.21
        if self.DataSet != 'TCGA':
            self.DX = False
        if self.DX:
            all_is_DX_cut = list(self.meta_data_DF['DX'])

        all_magnifications = list(self.meta_data_DF['Manipulated Objective Power'])
        #all_magnifications = list(self.meta_data_DF['Objective Power'])

        if train_type == 'Infer':
            self.valid_slide_indices = valid_slide_indices
            self.all_magnifications = all_magnifications
            self.all_is_DX_cut = all_is_DX_cut if self.DX else [True] * len(self.all_magnifications)
            self.all_tissue_tiles = all_tissue_tiles
            self.all_image_file_names = all_image_file_names

        self.image_file_names = []
        self.image_path_names = []
        self.in_fold = []
        self.tissue_tiles = []
        self.target = []
        self.magnification = []
        self.slides = [] #RanS 9.2.21, preload slides
        self.grid_lists = [] #RanS 9.2.21, preload slides

        for _, index in enumerate(tqdm(valid_slide_indices)):
            if (self.DX and all_is_DX_cut[index]) or not self.DX:
                self.image_file_names.append(all_image_file_names[index])
                self.image_path_names.append(all_image_path_names[index])
                self.in_fold.append(all_in_fold[index])
                self.tissue_tiles.append(all_tissue_tiles[index])
                self.target.append(all_targets[index])
                self.magnification.append(all_magnifications[index])

                #RanS 9.2.21, preload slides
                try:
                    image_file = os.path.join(self.ROOT_PATH, self.image_path_names[-1], self.image_file_names[-1])
                    if sys.platform != 'win32':
                        self.slides.append(openslide.open_slide(image_file))
                    basic_file_name = '.'.join(self.image_file_names[-1].split('.')[:-1])
                    grid_file = os.path.join(self.ROOT_PATH, self.image_path_names[-1], 'Grids', basic_file_name + '--tlsz' + str(self.tile_size) + '.data')
                    #grid_file = os.path.join(self.ROOT_PATH, self.image_path_names[-1], 'Grids_old1',basic_file_name + '--tlsz' + str(self.tile_size) + '.data') #temp RanS 14.3.21

                    with open(grid_file, 'rb') as filehandle:
                        grid_list = pickle.load(filehandle)
                        self.grid_lists.append(grid_list)
                except:
                    print('Could not open slide')

        # Setting the transformation:
        self.transform, self.scale_factor = define_transformations(transform_type, self.train, MEAN, STD, self.tile_size, self.c_param)

        if train_type == 'REG':
            self.factor = n_patches
            self.real_length = int(self.__len__() / self.factor)
        elif train_type == 'MIL':
            self.factor = 1
            self.real_length = self.__len__()
        if train is False and tta:
            self.factor = 4
            self.real_length = int(self.__len__() / self.factor)


    def __len__(self):
        return len(self.target) * self.factor


    def __getitem__(self, idx):
        start_getitem = time.time()
        idx = idx % self.real_length
        #cancelled RanS 9.2.21, preload slides
        '''basic_file_name = '.'.join(self.image_file_names[idx].split('.')[:-1])
        grid_file = os.path.join(self.ROOT_PATH, self.image_path_names[idx], 'Grids', basic_file_name + '--tlsz' + str(self.tile_size) + '.data')
        image_file = os.path.join(self.ROOT_PATH, self.image_path_names[idx], self.image_file_names[idx])'''
        if sys.platform == 'win32':
            image_file = os.path.join(self.ROOT_PATH, self.image_path_names[idx], self.image_file_names[idx])
            slide = openslide.open_slide(image_file)
        else:
            slide = self.slides[idx]

        tiles, time_list = _choose_data(grid_list=self.grid_lists[idx],
                                        slide=slide,
                                        how_many=self.bag_size,
                                        magnification=self.magnification[idx],
                                        tile_size=int(self.tile_size / (1 - self.scale_factor)),  # RanS 7.12.20, fix boundaries with scale
                                        print_timing=self.print_time,
                                        desired_mag=self.basic_magnification) #RanS 8.2.21


        #time1 = time.time()  # temp
        #print('time1:', str(time1 - start_getitem))  # temp

        label = [1] if self.target[idx] == 'Positive' else [0]
        label = torch.LongTensor(label)

        # X will hold the images after all the transformations
        X = torch.zeros([self.bag_size, 3, self.tile_size, self.tile_size])

        #magnification_relation = self.magnification[idx] // self.BASIC_MAGNIFICATION
        #magnification_relation = self.magnification[idx] / self.BASIC_MAGNIFICATION
        #if magnification_relation != 1:
        '''
        if tile_sz != self.tile_size:
            transform = transforms.Compose([transforms.Resize(self.tile_size), self.transform])
        else:
            transform = self.transform
        '''
        start_aug = time.time()
        for i in range(self.bag_size):
            X[i] = self.transform(tiles[i])

        if self.get_images:
            images = torch.zeros([self.bag_size, 3, self.tile_size, self.tile_size])
            trans = transforms.Compose([transforms.CenterCrop(self.tile_size), transforms.ToTensor()])  # RanS 21.12.20
            for i in range(self.bag_size):
                images[i] = trans(tiles[i])
        else:
            images = 0

        aug_time = (time.time() - start_aug) / self.bag_size
        total_time = time.time() - start_getitem
        if self.print_time:
            time_list = (time_list[0], time_list[1], aug_time, total_time)
        else:
            time_list = [0]

        debug_patches_and_transformations = False
        if debug_patches_and_transformations:
            show_patches_and_transformations(X, images, tiles, self.scale_factor, self.tile_size)

        return X, label, time_list, self.image_file_names[idx], images


class WSI_MILdataset(WSI_Master_Dataset):
    def __init__(self,
                 DataSet: str = 'TCGA',
                 tile_size: int = 256,
                 bag_size: int = 50,
                 target_kind: str = 'ER',
                 test_fold: int = 1,
                 train: bool = True,
                 print_timing: bool = False,
                 transform_type: str = 'flip',
                 DX: bool = False,
                 get_images: bool = False,
                 c_param: float = 0.1,
                 tta: bool = False,
                 mag: int = 20
                 ):
        super(WSI_MILdataset, self).__init__(DataSet=DataSet,
                                             tile_size=tile_size,
                                             bag_size=bag_size,
                                             target_kind=target_kind,
                                             test_fold=test_fold,
                                             train=train,
                                             print_timing=print_timing,
                                             transform_type=transform_type,
                                             DX=DX,
                                             get_images=get_images,
                                             train_type='MIL',
                                             c_param=c_param,
                                             tta=tta,
                                             mag=mag)

        print(
            'Initiation of WSI({}) {} {} DataSet for {} is Complete. {} Slides, Tiles of size {}^2. {} tiles in a bag, {} Transform. TestSet is fold #{}. DX is {}'
            .format(self.train_type,
                    'Train' if self.train else 'Test',
                    self.DataSet,
                    self.target_kind,
                    self.real_length,
                    self.tile_size,
                    self.bag_size,
                    'Without' if transform_type == 'none' else 'With',
                    self.test_fold,
                    'ON' if self.DX else 'OFF'))


class WSI_REGdataset(WSI_Master_Dataset):
    def __init__(self,
                 DataSet: str = 'TCGA',
                 tile_size: int = 256,
                 target_kind: str = 'ER',
                 test_fold: int = 1,
                 train: bool = True,
                 print_timing: bool = False,
                 transform_type: str = 'flip',
                 DX : bool = False,
                 get_images: bool = False,
                 c_param: float = 0.1,
                 n_patches: int = 50,
                 mag: int = 20
                 ):
        super(WSI_REGdataset, self).__init__(DataSet=DataSet,
                                             tile_size=tile_size,
                                             bag_size=1,
                                             target_kind=target_kind,
                                             test_fold=test_fold,
                                             train=train,
                                             print_timing=print_timing,
                                             transform_type=transform_type,
                                             DX=DX,
                                             get_images=get_images,
                                             train_type='REG',
                                             c_param=c_param,
                                             n_patches=n_patches,
                                             mag=mag)

        print(
            'Initiation of WSI({}) {} {} DataSet for {} is Complete. Magnification is X{}, {} Slides, Tiles of size {}^2. {} tiles in a bag, {} Transform. TestSet is fold #{}. DX is {}'
                .format(self.train_type,
                        'Train' if self.train else 'Test',
                        self.DataSet,
                        self.target_kind,
                        self.basic_magnification,
                        self.real_length,
                        self.tile_size,
                        self.bag_size,
                        'Without' if transform_type == 'none' else 'With',
                        self.test_fold,
                        'ON' if self.DX else 'OFF'))


    def __getitem__(self, idx):
        X, label, time_list, image_file_names, images = super(WSI_REGdataset, self).__getitem__(idx=idx)
        X = torch.reshape(X, (3, self.tile_size, self.tile_size))

        return X, label, time_list, image_file_names, images


class Infer_Dataset(WSI_Master_Dataset):
    def __init__(self,
                 DataSet: str = 'TCGA',
                 tile_size: int = 256,
                 tiles_per_iter: int = 500,
                 target_kind: str = 'ER',
                 folds: List = [1],
                 num_tiles: int = 500,
                 dx: bool = False,
                 mag: int = 20
                 ):
        super(Infer_Dataset, self).__init__(DataSet=DataSet,
                                            tile_size=tile_size,
                                            bag_size=None,
                                            target_kind=target_kind,
                                            test_fold=1,
                                            infer_folds=folds,
                                            train=True,
                                            print_timing=False,
                                            transform_type='none',
                                            DX=dx,
                                            get_images=False,
                                            train_type='Infer',
                                            mag=mag)

        self.tiles_per_iter = tiles_per_iter
        self.folds = folds
        self.magnification = []
        self.num_patches = []
        self.slide_grids = []

        ind = 0
        for _, slide_num in enumerate(self.valid_slide_indices):
            if (self.DX and self.all_is_DX_cut[slide_num]) or not self.DX:
                if num_tiles <= self.all_tissue_tiles[slide_num] and self.all_tissue_tiles[slide_num] > 0:
                    self.num_patches.append(num_tiles)
                else:
                    #self.num_patches.append(self.all_tissue_tiles[slide_num])
                    self.num_patches.append(int(self.all_tissue_tiles[slide_num])) #RanS 10.3.21
                    print('{} Slide available tiles are less than {}'.format(self.all_image_file_names[slide_num], num_tiles))

                #self.magnification.extend([self.all_magnifications[slide_num]] * self.num_patches[-1])
                self.magnification.extend([self.all_magnifications[slide_num]]) #RanS 11.3.21

                basic_file_name = '.'.join(self.image_file_names[ind].split('.')[:-1])
                grid_file = os.path.join(self.ROOT_PATH, self.image_path_names[ind], 'Grids',basic_file_name + '--tlsz' + str(self.tile_size) + '.data')
                #grid_file = os.path.join(self.ROOT_PATH, self.image_path_names[ind], 'Grids_old1',basic_file_name + '--tlsz' + str(self.tile_size) + '.data') #temp RanS 14.3.21


                which_patches = sample(range(int(self.tissue_tiles[ind])), self.num_patches[-1])

                with open(grid_file, 'rb') as filehandle:
                    grid_list = pickle.load(filehandle)
                chosen_locations = [grid_list[loc] for loc in which_patches]
                chosen_locations_chunks = chunks(chosen_locations, self.tiles_per_iter)
                self.slide_grids.extend(chosen_locations_chunks)

                ind += 1 #RanS 29.1.21

        # The following properties will be used in the __getitem__ function
        self.tiles_to_go = None
        self.slide_num = 0
        self.current_file = None
        print(
            'Initiation of WSI INFERENCE for {} DataSet and {} of folds {} is Complete. {} Slides, Working on Tiles of size {}^2. {} Tiles per slide, {} tiles per iteration, {} iterations to complete full inference'
                .format(self.DataSet,
                        self.target_kind,
                        str(self.folds),
                        len(self.image_file_names),
                        self.tile_size,
                        num_tiles,
                        self.tiles_per_iter,
                        self.__len__()))

    def __len__(self):
        return int(np.ceil(np.array(self.num_patches)/self.tiles_per_iter).sum())

    def __getitem__(self, idx):
        start_getitem = time.time()
        if self.tiles_to_go is None:
            self.tiles_to_go = self.num_patches[self.slide_num]
            '''self.current_file = os.path.join(self.ROOT_PATH, self.image_path_names[self.slide_num], self.image_file_names[self.slide_num])
            self.current_slide = openslide.open_slide(self.current_file)'''

            if sys.platform == 'win32':
                image_file = os.path.join(self.image_path_names[self.slide_num], self.image_file_names[self.slide_num])
                self.current_slide = openslide.open_slide(image_file)
            else:
                self.current_slide = self.slides[self.slide_num]

            self.initial_num_patches = self.num_patches[self.slide_num]

            #RanS 11.3.21
            desired_downsample = self.magnification[self.slide_num] / self.basic_magnification

            level, best_next_level = -1, -1
            for index, downsample in enumerate(self.current_slide.level_downsamples):
                if isclose(desired_downsample, downsample, rel_tol=1e-3):
                    level = index
                    level_downsample = 1
                    break

                elif downsample < desired_downsample:
                    best_next_level = index
                    level_downsample = int(desired_downsample / self.current_slide.level_downsamples[best_next_level])

            self.adjusted_tile_size = self.tile_size * level_downsample
            self.best_slide_level = level if level > best_next_level else best_next_level
            self.level_0_tile_size = int(desired_downsample) * self.tile_size

        label = [1] if self.target[self.slide_num] == 'Positive' else [0]
        label = torch.LongTensor(label)

        if self.tiles_to_go <= self.tiles_per_iter:
            self.tiles_to_go = None
            self.slide_num += 1
        else:
            self.tiles_to_go -= self.tiles_per_iter

        '''
        #adjusted_tile_size = self.tile_size * (self.magnification[idx] // self.BASIC_MAGNIFICATION)
        downsample = int(self.magnification[idx] / self.basic_magnification)
        adjusted_tile_size = int(self.tile_size * downsample) #RanS 30.12.20
        
        tiles, time_list = _get_tiles(self.current_slide, #RanS 9.2.21, preload slides
                                      self.slide_grids[idx],
                                      adjusted_tile_size,
                                      self.print_time,
                                      downsample)'''

        #desired_downsample = self.magnification[idx] / self.basic_magnification  # downsample needed for each dimension (reflected by level_downsamples property)
        #RanS 11.3.21
        '''desired_downsample = self.magnification[self.slide_num] / self.basic_magnification  # downsample needed for each dimension (reflected by level_downsamples property)

        level, best_next_level = -1, -1
        for index, downsample in enumerate(self.current_slide.level_downsamples):
            if isclose(desired_downsample, downsample, rel_tol=1e-3):
                level = index
                level_downsample = 1
                break

            elif downsample < desired_downsample:
                best_next_level = index
                level_downsample = int(desired_downsample / self.current_slide.level_downsamples[best_next_level])

        adjusted_tile_size = self.tile_size * level_downsample
        best_slide_level = level if level > best_next_level else best_next_level
        level_0_tile_size = int(desired_downsample) * self.tile_size'''


        tiles, time_list = _get_tiles(slide=self.current_slide,
                                      locations=self.slide_grids[idx],
                                      tile_size_level_0=self.level_0_tile_size,
                                      adjusted_tile_sz=self.adjusted_tile_size,
                                      output_tile_sz=self.tile_size,
                                      best_slide_level=self.best_slide_level)

        X = torch.zeros([len(tiles), 3, self.tile_size, self.tile_size])

        start_aug = time.time()
        for i in range(len(tiles)):
            X[i] = self.transform(tiles[i])

        aug_time = time.time() - start_aug
        total_time = time.time() - start_getitem
        if self.print_time:
            time_list = (time_list[0], time_list[1], aug_time, total_time)
        else:
            time_list = [0]
        if self.tiles_to_go is None:
            last_batch = True
        else:
            last_batch = False

        debug_patches_and_transformations = False
        if debug_patches_and_transformations:
            images = torch.zeros_like(X)
            trans = transforms.Compose(
                [transforms.CenterCrop(self.tile_size), transforms.ToTensor()])  # RanS 21.12.20
            #if magnification_relation != 1:

            '''if tile_sz != self.tile_size:
                trans = transforms.Compose([transforms.Resize(self.tile_size), trans])'''

            for i in range(self.tiles_per_iter):
                images[i] = trans(tiles[i])
            show_patches_and_transformations(X, images, tiles, self.scale_factor, self.tile_size)

        return X, label, time_list, last_batch, self.initial_num_patches, self.current_slide._filename<|MERGE_RESOLUTION|>--- conflicted
+++ resolved
@@ -58,7 +58,6 @@
             slides_data_file = 'slides_data_RedSquares.xlsx'
         else:
             slides_data_file = 'slides_data.xlsx'
-            #slides_data_file = 'slides_data_07-03-2021.xlsx' #temp RanS 14.3.21
 
         assert_dataset_target(DataSet, target_kind)
 
@@ -122,20 +121,15 @@
 
         # Also remove slides without grid data:
         slides_without_grid = set(self.meta_data_DF.index[self.meta_data_DF['Total tiles - ' + str(self.tile_size) + ' compatible @ X' + str(self.basic_magnification)] == -1])
-<<<<<<< HEAD
-        #slides_without_grid = set(self.meta_data_DF.index[self.meta_data_DF['Total tiles - ' + str(self.tile_size) + ' compatible @ X20'] == -1]) #temp RanS 14.3.21
-=======
         # Remove slides with 0 tiles:
         slides_with_0_tiles = set(self.meta_data_DF.index[self.meta_data_DF['Legitimate tiles - ' + str(self.tile_size) + ' compatible @ X' + str(self.basic_magnification)] == 0])
 
->>>>>>> 4e29a643
         if train_type == 'REG':
             n_minimal_patches = n_patches
         else:
             n_minimal_patches = self.bag_size
 
         slides_with_small_grid = set(self.meta_data_DF.index[self.meta_data_DF['Legitimate tiles - ' + str(self.tile_size) + ' compatible @ X' + str(self.basic_magnification)] < n_minimal_patches])
-        #slides_with_small_grid = set(self.meta_data_DF.index[self.meta_data_DF['Legitimate tiles - ' + str(self.tile_size) + ' compatible @ X20'] < n_minimal_patches]) #temp RanS 14.3.21
         #valid_slide_indices = np.array(list(set(valid_slide_indices) - slides_without_grid))
         valid_slide_indices = np.array(list(set(valid_slide_indices) - slides_without_grid - slides_with_small_grid - slides_with_0_tiles))
 
@@ -175,7 +169,6 @@
 
         all_in_fold = list(self.meta_data_DF[fold_column_name])
         all_tissue_tiles = list(self.meta_data_DF['Legitimate tiles - ' + str(self.tile_size) + ' compatible @ X' + str(self.basic_magnification)])
-        #all_tissue_tiles = list(self.meta_data_DF['Legitimate tiles - ' + str(self.tile_size) + ' compatible @ X20']) #temp RanS 14.3.21
         if self.DataSet != 'TCGA':
             self.DX = False
         if self.DX:
@@ -216,8 +209,6 @@
                         self.slides.append(openslide.open_slide(image_file))
                     basic_file_name = '.'.join(self.image_file_names[-1].split('.')[:-1])
                     grid_file = os.path.join(self.ROOT_PATH, self.image_path_names[-1], 'Grids', basic_file_name + '--tlsz' + str(self.tile_size) + '.data')
-                    #grid_file = os.path.join(self.ROOT_PATH, self.image_path_names[-1], 'Grids_old1',basic_file_name + '--tlsz' + str(self.tile_size) + '.data') #temp RanS 14.3.21
-
                     with open(grid_file, 'rb') as filehandle:
                         grid_list = pickle.load(filehandle)
                         self.grid_lists.append(grid_list)
@@ -450,9 +441,8 @@
                 self.magnification.extend([self.all_magnifications[slide_num]]) #RanS 11.3.21
 
                 basic_file_name = '.'.join(self.image_file_names[ind].split('.')[:-1])
-                grid_file = os.path.join(self.ROOT_PATH, self.image_path_names[ind], 'Grids',basic_file_name + '--tlsz' + str(self.tile_size) + '.data')
-                #grid_file = os.path.join(self.ROOT_PATH, self.image_path_names[ind], 'Grids_old1',basic_file_name + '--tlsz' + str(self.tile_size) + '.data') #temp RanS 14.3.21
-
+                grid_file = os.path.join(self.ROOT_PATH, self.image_path_names[ind], 'Grids',
+                                         basic_file_name + '--tlsz' + str(self.tile_size) + '.data')
 
                 which_patches = sample(range(int(self.tissue_tiles[ind])), self.num_patches[-1])
 
