--- conflicted
+++ resolved
@@ -10,18 +10,11 @@
 from typing import List
 from utils import MyRotation, Cutout, _get_tiles, _choose_data, chunks
 from utils import HEDColorJitter, define_transformations, define_data_root, assert_dataset_target
-<<<<<<< HEAD
-from utils import show_patches_and_transformations, get_breast_dir_dict
-import matplotlib.pyplot as plt
-from torch.multiprocessing import Pool
-=======
 from utils import show_patches_and_transformations, get_datasets_dir_dict
->>>>>>> 4a13a4ee
 import openslide
 from tqdm import tqdm
 import sys
 from math import isclose
-#import scipy.io as sio #temp RanS 17.3.21
 
 
 class WSI_Master_Dataset(Dataset):
@@ -47,41 +40,7 @@
         # Check if the target receptor is available for the requested train DataSet:
         assert_dataset_target(DataSet, target_kind)
 
-<<<<<<< HEAD
-        '''
-        if DataSet == 'test_speed':  # Omer speed test (7/3)
-            self.ROOT_PATH = r'/test/All Data/'
-            slides_data_file = 'slides_data_test_speed.xlsx'
-            DataSet = 'TCGA'
-            self.DataSet = 'TCGA'
-        '''
-        print('Root Path for train data is: ', self.ROOT_PATH)
-        slide_meta_data_file = os.path.join(self.ROOT_PATH, slides_data_file)
-        slide_meta_data_DF = pd.read_excel(slide_meta_data_file)
-
-        grid_meta_data_file = os.path.join(self.ROOT_PATH, self.DataSet, 'Grids', 'Grid_data.xlsx')
-        grid_meta_data_DF = pd.read_excel(grid_meta_data_file)
-        # TODO RanS 17.3.21 - support multiple grid_data files in case of breast dataset
-
-        self.meta_data_DF = pd.DataFrame({**slide_meta_data_DF.set_index('file').to_dict(),
-                                          **grid_meta_data_DF.set_index('file').to_dict()})
-
-        if self.DataSet == 'Breast':
-            dir_dict = get_breast_dir_dict()
-        #if self.DataSet != 'ALL':
-        else:
-            self.meta_data_DF = self.meta_data_DF[self.meta_data_DF['id'] == self.DataSet]
-            self.meta_data_DF.reset_index(inplace=True)
-            self.meta_data_DF.rename(columns={'index': 'file'}, inplace=True)
-
-        # RanS 12.1.21, this slide is buggy, avoid it
-        self.meta_data_DF.loc[self.meta_data_DF['file'] == '18-1241_1_1_a.mrxs', 'ER status'] = 'Missing Data'
-        self.meta_data_DF.loc[self.meta_data_DF['file'] == '18-1241_1_1_a.mrxs', 'PR status'] = 'Missing Data'
-        self.meta_data_DF.loc[self.meta_data_DF['file'] == '18-1241_1_1_a.mrxs', 'Her2 status'] = 'Missing Data'
-        self.meta_data_DF.reset_index(inplace=True)
-=======
         print('Initializing {} DataSet....'.format('Train' if train else 'Test'))
->>>>>>> 4a13a4ee
 
         # Define data root:
         self.ROOT_PATH = define_data_root(DataSet)
@@ -137,32 +96,10 @@
         slides_with_0_tiles = set(self.meta_data_DF.index[self.meta_data_DF['Legitimate tiles - ' + str(
             self.tile_size) + ' compatible @ X' + str(self.desired_magnification)] == 0])
 
-<<<<<<< HEAD
-        #temp RanS 17.3.21, remove slides like ron
-        '''if sys.platform=='win32':
-            removed_slides_df = pd.read_excel(r'C:\ran_data\TCGA_example_slides\TCGA_examples_131020_flat\rons_removed_slides - test.xlsx')
-        else:
-            removed_slides_df = pd.read_excel(r'/home/rschley/All_Data/rons_removed_slides.xlsx')
-        rons_missing_slides = set(self.meta_data_DF.index[self.meta_data_DF['file'].isin(removed_slides_df['file'])])
-        mat_dir = '/home/rschley/tcga_mat_files' '''
-
-=======
         # Define number of tiles to be used
->>>>>>> 4a13a4ee
         if train_type == 'REG':
             n_minimal_tiles = n_tiles
         else:
-<<<<<<< HEAD
-            n_minimal_patches = self.bag_size
-
-        slides_with_small_grid = set(self.meta_data_DF.index[self.meta_data_DF['Legitimate tiles - ' + str(self.tile_size) + ' compatible @ X' + str(self.basic_magnification)] < n_minimal_patches])
-        #valid_slide_indices = np.array(list(set(valid_slide_indices) - slides_without_grid))
-        valid_slide_indices = np.array(list(set(valid_slide_indices) - slides_without_grid - slides_with_small_grid - slides_with_0_tiles))
-        #valid_slide_indices = np.array(list(set(valid_slide_indices) - slides_without_grid - slides_with_small_grid - slides_with_0_tiles - rons_missing_slides)) #temp RanS 17.3.21
-
-        # BUT...we want the train set to be a combination of all sets except the train set....Let's compute it:
-        if DataSet == 'Breast':
-=======
             n_minimal_tiles = self.bag_size
 
         slides_with_few_tiles = set(self.meta_data_DF.index[self.meta_data_DF['Legitimate tiles - ' + str(
@@ -177,7 +114,6 @@
 
         # The train set should be a combination of all sets except the test set and validation set:
         if self.DataSet == 'Breast':
->>>>>>> 4a13a4ee
             fold_column_name = 'test fold idx breast'
         else:
             fold_column_name = 'test fold idx'
@@ -258,20 +194,6 @@
                     grid_file = os.path.join(dir_dict[all_image_ids[index]], 'Grids',
                                              basic_file_name + '--tlsz' + str(self.tile_size) + '.data')
                     with open(grid_file, 'rb') as filehandle:
-                        #temp RanS 17.3.21
-                        '''temp_rons_grid = True
-                        if temp_rons_grid:
-                            mat_name = os.path.join(mat_dir, os.path.basename(image_file)[:-4] + '.mat')
-                            try:
-                                valids = sio.loadmat(mat_name)
-                            except:
-                                print('no mat file')
-                                continue
-                            if valids['i'].size == 0:
-                                continue
-                            self.grid_lists.append(np.concatenate((valids['j'], valids['i']), axis=1))
-
-                        else:'''
                         grid_list = pickle.load(filehandle)
                         self.grid_lists.append(grid_list)
                 except FileNotFoundError:
@@ -310,6 +232,11 @@
     def __getitem__(self, idx):
         start_getitem = time.time()
         idx = idx % self.real_length
+        if sys.platform == 'win32':
+            image_file = os.path.join(self.ROOT_PATH, self.image_path_names[idx], self.image_file_names[idx])
+            slide = openslide.open_slide(image_file)
+        else:
+            slide = self.slides[idx]
 
         tiles, time_list = _choose_data(grid_list=self.grid_lists[idx],
                                         slide=self.slides[idx],
