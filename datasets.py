--- conflicted
+++ resolved
@@ -208,19 +208,16 @@
 
         all_magnifications = list(self.meta_data_DF['Manipulated Objective Power'])
 
-<<<<<<< HEAD
         if train_type in ['Infer', 'Infer_All_Folds']:
-=======
-        if train_type == 'Infer':
             temp_select = False
-            if temp_select: #RanS 10.8.21, hard coded selection of specific slides
-                slidenames = ['19-14722_1_1_a.mrxs', '19-14722_1_1_b.mrxs', '19-14722_1_1_e.mrxs', '19-5229_2_1_a.mrxs', '19-5229_2_1_b.mrxs', '19-5229_2_1_e.mrxs']
+            if temp_select:  # RanS 10.8.21, hard coded selection of specific slides
+                slidenames = ['19-14722_1_1_a.mrxs', '19-14722_1_1_b.mrxs', '19-14722_1_1_e.mrxs', '19-5229_2_1_a.mrxs',
+                              '19-5229_2_1_b.mrxs', '19-5229_2_1_e.mrxs']
                 valid_slide_indices = []
                 for slidename in slidenames:
-                    valid_slide_index = self.meta_data_DF[self.meta_data_DF['file']==slidename].index.to_list()
+                    valid_slide_index = self.meta_data_DF[self.meta_data_DF['file'] == slidename].index.to_list()
                     valid_slide_indices.append(valid_slide_index[0])
 
->>>>>>> 470226c2
             self.valid_slide_indices = valid_slide_indices
             self.all_magnifications = all_magnifications
             self.all_is_DX_cut = all_is_DX_cut if self.DX else [True] * len(self.all_magnifications)
@@ -511,29 +508,11 @@
         self.slide_grids = []
         self.grid_lists = []
         self.patient_barcode = []
-        #self.equivalent_grid = []
-        #self.equivalent_grid_size = []
 
         ind = 0
         slide_with_not_enough_tiles = 0
         for _, slide_num in enumerate(self.valid_slide_indices):
             if (self.DX and self.all_is_DX_cut[slide_num]) or not self.DX:
-
-                '''# Recreate the basic slide grids:
-                height = int(self.meta_data_DF.loc[slide_num, 'Height'])
-                width = int(self.meta_data_DF.loc[slide_num, 'Width'])
-                objective_power = self.meta_data_DF.loc[slide_num, 'Manipulated Objective Power']
-
-                adjusted_tile_size_at_level_0 = int(
-                    self.tile_size * (int(objective_power) / self.desired_magnification))
-                equivalent_rows = int(np.ceil(height / adjusted_tile_size_at_level_0))
-                equivalent_cols = int(np.ceil(width / adjusted_tile_size_at_level_0))
-                basic_grid = [(row, col) for row in range(0, height, adjusted_tile_size_at_level_0) for col in
-                              range(0, width, adjusted_tile_size_at_level_0)]
-                equivalent_grid_dimensions = (equivalent_rows, equivalent_cols)
-                self.equivalent_grid_size.append(equivalent_grid_dimensions)'''
-
-
                 if num_tiles <= self.all_tissue_tiles[slide_num] and self.all_tissue_tiles[slide_num] > 0:
                     self.num_tiles.append(num_tiles)
                 else:
@@ -561,9 +540,6 @@
                 #chosen_locations_chunks = chunks(chosen_locations, self.tiles_per_iter)
                 patch_ind_chunks = chunks(which_patches, self.tiles_per_iter) #RanS 5.5.21
                 self.slide_grids.extend(patch_ind_chunks)
-
-                #equivalent_grid_list = map_original_grid_list_to_equiv_grid_list(adjusted_tile_size_at_level_0, grid_list)
-                #self.equivalent_grid.append(equivalent_grid_list)
 
                 ind += 1  # RanS 29.1.21
 
@@ -594,7 +570,7 @@
             self.tiles_to_go = self.num_tiles[self.slide_num]
 
             self.current_slide = self.slides[self.slide_num]
-            #self.slide_size = self.current_slide.dimensions[::-1]
+
             self.initial_num_patches = self.num_tiles[self.slide_num]
 
             if not self.presaved_tiles[self.slide_num]: #RanS 5.5.21
@@ -635,7 +611,6 @@
                 tile1 = self.rand_crop(Image.fromarray(tile))
                 tiles[ii] = tile1
         else:
-            #locs_ind = [self.equivalent_grid[self.slide_num][loc] for loc in self.slide_grids[idx]]
             locs = [self.grid_lists[self.slide_num][loc] for loc in self.slide_grids[idx]]
             tiles, time_list, _ = _get_tiles(slide=self.current_slide,
                                           #locations=self.slide_grids[idx],
