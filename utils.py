import numpy as np
from PIL import Image
import os
import openslide
import pandas as pd
import glob
import pickle
from random import sample
import random
import torch
from torchvision import transforms
import sys
import time
from typing import List, Tuple
from xlrd.biffh import XLRDError
from zipfile import BadZipFile
from HED_space import HED_color_jitter
from skimage.util import random_noise
from mpl_toolkits.axes_grid1 import ImageGrid
import matplotlib.pyplot as plt
from nets_mil import ResNet34_GN_GatedAttention, ResNet50_GN_GatedAttention, ReceptorNet
import nets
from math import isclose
from argparse import Namespace as argsNamespace
from shutil import copy2


Image.MAX_IMAGE_PIXELS = None



def chunks(list: List, length: int):
    new_list = [ list[i * length:(i + 1) * length] for i in range((len(list) + length - 1) // length )]
    return new_list


def make_dir(dirname):
    if not dirname in next(os.walk(os.getcwd()))[1]:
        try:
            os.mkdir(dirname)
        except OSError:
            print('Creation of directory ', dirname, ' failed...')
            raise

'''
#def _choose_data(grid_file: str, image_file: str, how_many: int, magnification: int = 20, tile_size: int = 256, print_timing: bool = False, desired_mag: int = 20):
#RanS 9.2.21, preload slides
def _choose_data(grid_list: list, slide: openslide.OpenSlide, how_many: int, magnification: int = 20, tile_size: int = 256, print_timing: bool = False, desired_mag: int = 20):
    """
    This function choose and returns data to be held by DataSet
    :param file_name:
    :param how_many: how_many describes how many tiles to pick from the whole image
    :return:
    """
    #BASIC_OBJ_POWER = 20
    #adjusted_tile_size = tile_size * (magnification // BASIC_OBJ_POWER)
    #downsample = int(magnification / desired_mag)
    downsample = magnification / desired_mag
    adjusted_tile_size = int(tile_size * downsample)
    downsample = int(downsample)
    # open grid list:


    # Choose locations from the grid:
    loc_num = len(grid_list)

    #print grid issues, RanS 4.1.21
    try:
        idxs = sample(range(loc_num), how_many)
    except:
        #print('image_file:', image_file) #cancelled RanS 9.2.21, preload slides
        print('how_many:', str(how_many))
        print('loc_num:', str(loc_num))

    locs = [grid_list[idx] for idx in idxs]

    #image_tiles, time_list, tile_sz = _get_tiles(image_file, locs, adjusted_tile_size, print_timing=print_timing, downsample=downsample)
    #RanS 9.2.21, preload slides
    image_tiles, time_list, tile_sz = _get_tiles(slide, locs, adjusted_tile_size, print_timing=print_timing, downsample=downsample)

    return image_tiles, time_list, tile_sz
'''

def _choose_data(grid_list: list,
                 slide: openslide.OpenSlide,
                 how_many: int,
                 magnification: int,
                 tile_size: int = 256,
                 print_timing: bool = False,
                 desired_mag: int = 20):
    """
    This function choose and returns data to be held by DataSet.
    The function is in the PreLoad Version. It works with slides already loaded to memory.

    :param grid_list: A list of all grids for this specific slide
    :param slide: An OpenSlide object of the slide.
    :param how_many: how_many tiles to return from the slide.
    :param magnification: The magnification of level 0 of the slide
    :param tile_size: Desired tile size from the slide at the desired magnification
    :param print_timing: Do or don't collect timing for this procedure
    :param desired_mag: Desired Magnification of the tiles/slide.
    :return:
    """

    desired_downsample = magnification / desired_mag  # downsample needed for each dimension (reflected by level_downsamples property)

    level, best_next_level = -1, -1
    for index, downsample in enumerate(slide.level_downsamples):
        if isclose(desired_downsample, downsample, rel_tol=1e-3):
            level = index
            level_downsample = 1
            break

        elif downsample < desired_downsample:
            best_next_level = index
            level_downsample = int(desired_downsample / slide.level_downsamples[best_next_level])

    adjusted_tile_size = tile_size * level_downsample
    best_slide_level = level if level > best_next_level else best_next_level
    level_0_tile_size = int(desired_downsample) * tile_size

    # Choose locations from the grid list:
    loc_num = len(grid_list)
    # FIXME: The problem of not enough tiles should disappear when we'll work with fixed tile locations + random vertiacl/horizontal movement
    try:
        idxs = sample(range(loc_num), how_many)
    except ValueError:
        raise ValueError('Requested more tiles than available by the grid list')

    locs = [grid_list[idx] for idx in idxs]
    #image_tiles, time_list = _get_tiles(slide, locs, adjusted_tile_size, tile_size, best_slide_level)

    image_tiles, time_list = _get_tiles(slide=slide,
                                        locations=locs,
                                        tile_size_level_0=level_0_tile_size,
                                        adjusted_tile_sz=adjusted_tile_size,
                                        output_tile_sz=tile_size,
                                        best_slide_level=best_slide_level,
                                        print_timing=print_timing)

    return image_tiles, time_list


'''
#def _get_tiles(file_name: str, locations: List[Tuple], tile_sz: int, print_timing: bool = False, downsample: int = -1):
#RanS 9.2.21, preload slides
def _get_tiles(slide: openslide.OpenSlide, locations: List[Tuple], tile_sz: int, print_timing: bool = False, downsample: int = -1):
    """
    This function returns an array of tiles
    :param file_name:
    :param locations:
    :param tile_sz:
    :return:
    """

    # open the .svs file:
    #RanS 9.2.21, preload slides
    img = slide

    tiles_num = len(locations)

    #RanS 9.2.21 - use level1 if applicable
    level1_downsample = int(img.level_downsamples[1])
    if downsample>=level1_downsample:
        level = 1
        tile_sz = int(tile_sz / level1_downsample)
    else:
        level = 0
    #RanS 20.12.20 - plot thumbnail with tile locations
    temp = False
    if temp:
        from matplotlib.patches import Rectangle
        import matplotlib.pyplot as plt
        level_1 = img.level_count - 5
        ld = int(img.level_downsamples[level_1]) #level downsample
        thumb = (img.read_region(location=(0, 0), level=level_1, size=img.level_dimensions[level_1])).convert('RGB')
        fig, ax = plt.subplots()
        plt.imshow(thumb)
        for idx, loc in enumerate(locations):
            print((loc[1]/ld, loc[0]/ld))
            rect = Rectangle((loc[1]/ld, loc[0]/ld), tile_sz / ld, tile_sz / ld, color='r', linewidth=3, fill=False)
            ax.add_patch(rect)
            #rect = Rectangle((loc[1] / ld, loc[0] / ld), tile_sz / ld, tile_sz / ld, color='g', linewidth=3, fill=False)
            #ax.add_patch(rect)

        patch1 = img.read_region((loc[1], loc[0]), 0, (600, 600)).convert('RGB')
        plt.figure()
        plt.imshow(patch1)

        patch2 = img.read_region((loc[1], loc[0]), 0, (2000, 2000)).convert('RGB')
        plt.figure()
        plt.imshow(patch2)

        plt.show()

    tiles_PIL = []

    start_gettiles = time.time()
    for idx, loc in enumerate(locations):
        try:
            # When reading from OpenSlide the locations is as follows (col, row) which is opposite of what we did
            #image = img.read_region((loc[1], loc[0]), 0, (tile_sz, tile_sz)).convert('RGB')

            # Shift each tile by half the size of the original tile size (in each dimension).
            # There is a need to check the validity of the tile location within the slide and correct it's coordinates if needed

            tile_shifting = sample(range(-tile_sz//2, tile_sz//2), 2)
            new_loc_init = {'Top': loc[0] - tile_shifting[0],
                            'Left': loc[1] - tile_shifting[1]}
            new_loc_end = {'Bottom': new_loc_init['Top'] + tile_sz,
                           'Right': new_loc_init['Left'] + tile_sz}

            if new_loc_init['Top'] < 0:
                new_loc_init['Top'] += abs(new_loc_init['Top'])
            if new_loc_init['Left'] < 0:
                new_loc_init['Left'] += abs(new_loc_init['Left'])
            if new_loc_end['Bottom'] > slide.dimensions[1]:
                delta_Height = new_loc_end['Bottom'] - slide.dimensions[1]
                new_loc_init['Top'] -= delta_Height
            if new_loc_end['Right'] > slide.dimensions[0]:
                delta_Width = new_loc_end['Right'] - slide.dimensions[0]
                new_loc_init['Left'] -= delta_Width

            # image = img.read_region((loc[1], loc[0]), level, (tile_sz, tile_sz)).convert('RGB') #RanS 9.2.21
            image = img.read_region((new_loc_init['Left'], new_loc_init['Top']), level, (tile_sz, tile_sz)).convert('RGB')
        except:
            print('failed to read slide ' + slide._filename + ' in location ' + str(loc[1]) + ',' + str(loc[0])) # debug errors in reading slides
            print('taking blank patch instead')
            image = Image.fromarray(np.zeros([tile_sz, tile_sz, 3], dtype=np.uint8))
        tiles_PIL.append(image)

    end_gettiles = time.time()


    if print_timing:
        time_list = [0, (end_gettiles - start_gettiles) / tiles_num]
    else:
        time_list = [0]

    return tiles_PIL, time_list, tile_sz
'''

def _get_tiles(slide: openslide.OpenSlide,
               locations: List[Tuple],
               tile_size_level_0: int,
               adjusted_tile_sz: int,
               output_tile_sz: int,
               best_slide_level: int,
               print_timing: bool = False):
    """
    This function extract tiles from the slide.
    :param slide: OpenSlide object containing a slide
    :param locations: locations of te tiles to be extracted
    :param tile_size_level_0: tile size adjusted for level 0
    :param adjusted_tile_sz: tile size adjusted for best_level magnification
    :param output_tile_sz: output tile size needed
    :param best_slide_level: best slide level to get tiles from
    :param print_timing: collect time profiling data ?
    :return:
    """

    #RanS 20.12.20 - plot thumbnail with tile locations
    temp = False
    if temp:
        from matplotlib.patches import Rectangle
        import matplotlib.pyplot as plt
        level_1 = slide.level_count - 5
        ld = int(slide.level_downsamples[level_1]) #level downsample
        thumb = (slide.read_region(location=(0, 0), level=level_1, size=slide.level_dimensions[level_1])).convert('RGB')
        fig, ax = plt.subplots()
        plt.imshow(thumb)
        for idx, loc in enumerate(locations):
            print((loc[1]/ld, loc[0]/ld))
            rect = Rectangle((loc[1]/ld, loc[0]/ld), adjusted_tile_sz / ld, adjusted_tile_sz / ld, color='r', linewidth=3, fill=False)
            ax.add_patch(rect)
            #rect = Rectangle((loc[1] / ld, loc[0] / ld), tile_sz / ld, tile_sz / ld, color='g', linewidth=3, fill=False)
            #ax.add_patch(rect)

        patch1 = slide.read_region((loc[1], loc[0]), 0, (600, 600)).convert('RGB')
        plt.figure()
        plt.imshow(patch1)

        patch2 = slide.read_region((loc[1], loc[0]), 0, (2000, 2000)).convert('RGB')
        plt.figure()
        plt.imshow(patch2)

        plt.show()

    tiles_PIL = []

    start_gettiles = time.time()
    for idx, loc in enumerate(locations):
        try:
            tile_shifting = sample(range(-tile_size_level_0 // 2, tile_size_level_0 // 2), 2)
            new_loc_init = {'Top': loc[0] - tile_shifting[0],
                            'Left': loc[1] - tile_shifting[1]}
            new_loc_end = {'Bottom': new_loc_init['Top'] + tile_size_level_0,
                           'Right': new_loc_init['Left'] + tile_size_level_0}

            if new_loc_init['Top'] < 0:
                new_loc_init['Top'] += abs(new_loc_init['Top'])
            if new_loc_init['Left'] < 0:
                new_loc_init['Left'] += abs(new_loc_init['Left'])
            if new_loc_end['Bottom'] > slide.dimensions[1]:
                delta_Height = new_loc_end['Bottom'] - slide.dimensions[1]
                new_loc_init['Top'] -= delta_Height
            if new_loc_end['Right'] > slide.dimensions[0]:
                delta_Width = new_loc_end['Right'] - slide.dimensions[0]
                new_loc_init['Left'] -= delta_Width

            # When reading from OpenSlide the locations is as follows (col, row)
            #start = time.time() #temp RanS 28.2.21
            image = slide.read_region((new_loc_init['Left'], new_loc_init['Top']), best_slide_level, (adjusted_tile_sz, adjusted_tile_sz)).convert('RGB')
            #image = slide.read_region((new_loc_init['Left'], new_loc_init['Top']), 0, (1024, 1024)).convert('RGB') #temp RanS 2.3.21
            #end = time.time()  # temp RanS 28.2.21
            #print('tile time = ', str(end-start)) # temp RanS 28.2.21
            #print('best_slide_level = ', str(best_slide_level))  # temp RanS 28.2.21
            #print('adjusted_tile_sz = ', str(adjusted_tile_sz))  # temp RanS 28.2.21
        except:
            print('failed to read slide ' + slide._filename + ' in location ' + str(loc[1]) + ',' + str(loc[0]))
            print('taking blank patch instead')
            image = Image.fromarray(np.zeros([adjusted_tile_sz, adjusted_tile_sz, 3], dtype=np.uint8))

        if adjusted_tile_sz != output_tile_sz:
            image = image.resize((output_tile_sz, output_tile_sz))

        #start = time.time()  # temp RanS 28.2.21
        #image = image.resize((output_tile_sz, output_tile_sz)) #temp RanS 2.3.21
        #end = time.time()  # temp RanS 28.2.21
        #print('resize time = ', str(end - start))  # temp RanS 28.2.21

        tiles_PIL.append(image)

    end_gettiles = time.time()
    #print('total time = ', str(end_gettiles - start_gettiles), ' sec for ', str(len(locations)))  # temp RanS 28.2.21

    if print_timing:
        time_list = [0, (end_gettiles - start_gettiles) / len(locations)]
    else:
        time_list = [0]

    return tiles_PIL, time_list


def _get_grid_list(file_name: str, magnification: int = 20, tile_size: int = 256, desired_mag: int = 20):
    """
    This function returns the grid location of tile for a specific slide.
    :param file_name:
    :return:
    """

    #BASIC_OBJ_POWER = 20
    #adjusted_tile_size = tile_size * (magnification // BASIC_OBJ_POWER)
    adjusted_tile_size = int(tile_size * (magnification / desired_mag))  # RanS 8.2.21
    basic_grid_file_name = 'grid_tlsz' + str(adjusted_tile_size) + '.data'

    # open grid list:
    grid_file = os.path.join(file_name.split('/')[0], file_name.split('/')[1], basic_grid_file_name)
    with open(grid_file, 'rb') as filehandle:
        # read the data as binary data stream
        grid_list = pickle.load(filehandle)

        return grid_list


def _get_slide(path: 'str', data_format: str = 'TCGA') -> openslide.OpenSlide:
    """
    This function returns an OpenSlide object from the file within the directory
    :param path:
    :return:
    """
    if data_format == 'TCGA':
        # file = next(os.walk(path))[2]  # TODO: this line can be erased since we dont use file. also check the except part...
        # if '.DS_Store' in file: file.remove('.DS_Store')
        slide = None
        try:
            # slide = openslide.open_slide(os.path.join(path, file[0]))
            slide = openslide.open_slide(glob.glob(os.path.join(path, '*.svs'))[0])
        except:
            print('Cannot open slide at location: {}'.format(path))
    elif data_format == 'ABCTB' or data_format == 'MIRAX':
        slide = None
        try:
            slide = openslide.open_slide(path)
        except:
            print('Cannot open slide at location: {}'.format(path))

    return slide


def _get_tcga_id_list(path: str = 'tcga-data'):
    """
    This function returns the id of all images in the TCGA data directory given by 'path'
    :return:
    """
    return next(os.walk(path))[1]


def device_gpu_cpu():
    if torch.cuda.is_available():
        device = torch.device('cuda')
        print('Using CUDA')
    else:
        device = torch.device('cpu')
        print('Using cpu')

    return device


def get_cpu():
    platform = sys.platform
    if platform == 'linux':
        cpu = len(os.sched_getaffinity(0))
    elif platform == 'darwin':
        cpu = 2
        platform = 'MacOs'
    else:
        cpu = 1
        platform = 'Unrecognized'


    #cpu = 20
    print('Running on {} with {} CPUs'.format(platform, cpu))
    return cpu


'''def run_data(experiment: str = None, test_fold: int = 1, transform_type: str = 'none', tile_size: int = 256,
             tiles_per_bag: int = 50, num_bags: int = 1, DX: bool = False, DataSet: str = 'TCGA',
             epoch: int = None, model: str = None, transformation_string: str = None, Receptor: str = None,
             MultiSlide: bool = False):'''
def run_data(experiment: str = None,
             test_fold: int = 1,
             transform_type: str = 'none',
             tile_size: int = 256,
             tiles_per_bag: int = 50,
             num_bags: int = 1,
             DX: bool = False,
             DataSet_name: list = ['TCGA'],
             DataSet_size: tuple = None,
             DataSet_Slide_magnification = None,
             epoch: int = None,
             model: str = None,
             transformation_string: str = None,
             Receptor: str = None,
             MultiSlide: bool = False,
             test_mean_auc: float = None):
    """
    This function writes the run data to file
    :param experiment:
    :param from_epoch:
    :param MultiSlide: Describes if tiles from different slides with same class are mixed in the same bag
    :return:
    """

    run_file_name = 'runs/run_data.xlsx'
    if os.path.isfile(run_file_name):
        try:
            run_DF = pd.read_excel(run_file_name)
        except (XLRDError, BadZipFile):
            print('Couldn\'t open file {}'.format(run_file_name))
            return
        try:
            run_DF.drop(labels='Unnamed: 0', axis='columns',  inplace=True)
        except KeyError:
            pass

        run_DF_exp = run_DF.set_index('Experiment', inplace=False)
    else:
        run_DF = pd.DataFrame()

    # If a new experiment is conducted:
    if experiment is None:
        if os.path.isfile(run_file_name):
            experiment = run_DF_exp.index.values.max() + 1
        else:
            experiment = 1

        location = 'runs/Exp_' + str(experiment) + '-' + Receptor + '-TestFold_' + str(test_fold)
        if type(DataSet_name) is not list:
            DataSet_name = [DataSet_name]

        run_dict = {'Experiment': experiment,
                    'Test Fold': test_fold,
                    'Transformations': transform_type,
                    'Tile Size': tile_size,
                    'Tiles Per Bag': tiles_per_bag,
                    'MultiSlide Per Bag': MultiSlide,
                    'No. of Bags': num_bags,
                    'Location': location,
                    'DX': DX,
                    'DataSet': ' / '.join(DataSet_name),
                    'Receptor': Receptor,
                    'Model': 'None',
                    'Last Epoch': 0,
                    'Transformation String': 'None'
                    }
        run_DF = run_DF.append([run_dict], ignore_index=True)
        if not os.path.isdir('runs'):
            os.mkdir('runs')

        run_DF.to_excel(run_file_name)
        print('Created a new Experiment (number {}). It will be saved at location: {}'.format(experiment, location))

        return location, experiment

    elif experiment is not None and epoch is not None:
        index = run_DF[run_DF['Experiment'] == experiment].index.values[0]
        run_DF.at[index, 'Last Epoch'] = epoch
        run_DF.to_excel(run_file_name)

    elif experiment is not None and model is not None:
        index = run_DF[run_DF['Experiment'] == experiment].index.values[0]
        run_DF.at[index, 'Model'] = model
        run_DF.to_excel(run_file_name)

    elif experiment is not None and transformation_string is not None:
        index = run_DF[run_DF['Experiment'] == experiment].index.values[0]
        run_DF.at[index, 'Transformation String'] = transformation_string
        run_DF.to_excel(run_file_name)

    elif experiment is not None and DataSet_size is not None:
        index = run_DF[run_DF['Experiment'] == experiment].index.values[0]
        run_DF.at[index, 'Train DataSet Size'] = DataSet_size[0]
        run_DF.at[index, 'Test DataSet Size'] = DataSet_size[1]
        run_DF.to_excel(run_file_name)

    elif experiment is not None and DataSet_Slide_magnification is not None:
        index = run_DF[run_DF['Experiment'] == experiment].index.values[0]
        run_DF.at[index, 'Slide Magnification'] = DataSet_Slide_magnification
        run_DF.to_excel(run_file_name)

    elif experiment is not None and test_mean_auc is not None:
        index = run_DF[run_DF['Experiment'] == experiment].index.values[0]
        run_DF.at[index, 'TestSet Mean AUC'] = test_mean_auc
        run_DF.to_excel(run_file_name)


    # In case we want to continue from a previous training session
    else:
        location = run_DF_exp.loc[[experiment], ['Location']].values[0][0]
        test_fold = int(run_DF_exp.loc[[experiment], ['Test Fold']].values[0][0])
        transformations = run_DF_exp.loc[[experiment], ['Transformations']].values[0][0] #RanS 9.12.20
        tile_size = int(run_DF_exp.loc[[experiment], ['Tile Size']].values[0][0])
        tiles_per_bag = int(run_DF_exp.loc[[experiment], ['Tiles Per Bag']].values[0][0])
        num_bags = int(run_DF_exp.loc[[experiment], ['No. of Bags']].values[0][0])
        DX = bool(run_DF_exp.loc[[experiment], ['DX']].values[0][0])
        DataSet_name = str(run_DF_exp.loc[[experiment], ['DataSet']].values[0][0])
        Receptor = str(run_DF_exp.loc[[experiment], ['Receptor']].values[0][0])
        MultiSlide = str(run_DF_exp.loc[[experiment], ['MultiSlide Per Bag']].values[0][0])
        model_name = str(run_DF_exp.loc[[experiment], ['Model']].values[0][0])

        return location, test_fold, transformations, tile_size, tiles_per_bag, \
               num_bags, DX, DataSet_name, Receptor, MultiSlide, model_name


def run_data_multi_model(experiments: List[str] = None, models: List[str] = None,
                         epoch: int = None,  transformation_string: str = None):
    num_experiments = len(experiments)
    if experiments is not None and transformation_string is not None:
        for index in range(num_experiments):
            run_data(experiment=experiments[index], transformation_string=transformation_string)
    elif experiments is not None and models is not None:
        for index in range(num_experiments):
            run_data(experiment=experiments[index], model=models[index])
    elif experiments is not None and epoch is not None:
        for index in range(num_experiments):
            run_data(experiment=experiments[index], epoch=epoch)




def get_concat(im1, im2):
    dst = Image.new('RGB', (im1.width + im2.width, im1.height))
    dst.paste(im1, (0, 0))
    dst.paste(im2, (im1.width, 0))
    return dst


class Cutout(object):
    """Randomly mask out one or more patches from an image.
    Args:
        n_holes (int): Number of patches to cut out of each image.
        length (int): The length (in pixels) of each square patch.
    """
    def __init__(self, n_holes, length):
        self.n_holes = n_holes
        self.length = length

    def __call__(self, img):
        """
        Args:
            img (Tensor): Tensor image of size (C, H, W).
        Returns:
            Tensor: Image with n_holes of dimension length x length cut out of it.
        """
        h = img.size(1)
        w = img.size(2)

        mask = np.ones((h, w), np.float32)

        for n in range(self.n_holes):
            y = torch.randint(low=0, high=h, size=(1,)).numpy()[0]
            x = torch.randint(low=0, high=w, size=(1,)).numpy()[0]
            '''
            # Numpy random numbers will produce the same numbers in every epoch - I changed the random number producer
            # to torch.random to overcome this issue. 
            y = np.random.randint(h)            
            x = np.random.randint(w)
            '''


            y1 = np.clip(y - self.length // 2, 0, h)
            y2 = np.clip(y + self.length // 2, 0, h)
            x1 = np.clip(x - self.length // 2, 0, w)
            x2 = np.clip(x + self.length // 2, 0, w)

            mask[y1: y2, x1: x2] = 0.

        mask = torch.from_numpy(mask)
        mask = mask.expand_as(img)
        img = img * mask

        return img


class MyRotation:
    """Rotate by one of the given angles."""

    def __init__(self, angles):
        self.angles = angles

    def __call__(self, x):
        angle = random.choice(self.angles)
        return transforms.functional.rotate(x, angle)


class MyCropTransform:
    """crop the image at upper left."""

    def __init__(self, tile_size):
        self.tile_size = tile_size

    def __call__(self, x):
        #x = transforms.functional.crop(img=x, top=0, left=0, height=self.tile_size, width=self.tile_size)
        x = transforms.functional.crop(img=x, top=x.size[0] - self.tile_size, left=x.size[1] - self.tile_size, height=self.tile_size, width=self.tile_size)
        return x


class MyGaussianNoiseTransform:
    """add gaussian noise."""

    def __init__(self, sigma):
        self.sigma = sigma

    def __call__(self, x):
        #x += torch.normal(mean=np.zeros_like(x), std=self.sigma)
        stdev = self.sigma[0]+(self.sigma[1]-self.sigma[0])*np.random.rand()
        # convert PIL Image to ndarray
        x_arr = np.asarray(x)

        # random_noise() method will convert image in [0, 255] to [0, 1.0],
        # inherently it use np.random.normal() to create normal distribution
        # and adds the generated noised back to image
        noise_img = random_noise(x_arr, mode='gaussian', var=stdev ** 2)
        noise_img = (255 * noise_img).astype(np.uint8)

        x = Image.fromarray(noise_img)
        return x

class MyMeanPixelRegularization:
    """replace patch with single pixel value"""

    def __init__(self, p):
        self.p = p

    def __call__(self, x):
        if np.random.rand() < self.p:
            x = torch.zeros_like(x) + torch.tensor([[[0.87316266]], [[0.79902739]], [[0.84941472]]])
        return x


class HEDColorJitter:
    """Jitter colors in HED color space rather than RGB color space."""
    def __init__(self, sigma):
        self.sigma = sigma
    def __call__(self, x):
        x_arr = np.array(x)
        x2 = HED_color_jitter(x_arr, self.sigma)
        x2 = Image.fromarray(x2)
        return x2


def define_transformations(transform_type, train, MEAN, STD, tile_size, c_param=0.1):

    # Setting the transformation:
    if transform_type == 'aug_receptornet':
        final_transform = transforms.Compose([transforms.Normalize(
                                                  mean=(MEAN['Ron'][0], MEAN['Ron'][1], MEAN['Ron'][2]),
                                                  std=(STD['Ron'][0], STD['Ron'][1], STD['Ron'][2]))])
    else:
        final_transform = transforms.Compose([transforms.ToTensor(),
                                              transforms.Normalize(
                                                  mean=(MEAN['Ron'][0], MEAN['Ron'][1], MEAN['Ron'][2]),
                                                  std=(STD['Ron'][0], STD['Ron'][1], STD['Ron'][2]))
                                              ])
    scale_factor = 0
    # if self.transform and self.train:
    if transform_type != 'none' and train:
        # TODO: Consider using - torchvision.transforms.RandomErasing(p=0.5, scale=(0.02, 0.33), ratio=(0.3, 3.3), value=0, inplace=False)
        if transform_type == 'flip':
            transform1 = \
                transforms.Compose([transforms.RandomVerticalFlip(),
                                    transforms.RandomHorizontalFlip()])
        elif transform_type == 'rvf': #rotate, vertical flip
            transform1 = \
                transforms.Compose([MyRotation(angles=[0, 90, 180, 270]),
                                    transforms.RandomVerticalFlip()])
        elif transform_type in ['cbnfrsc', 'cbnfrs']:  # color, blur, noise, flip, rotate, scale, +-cutout
            scale_factor = 0.2
            transform1 = \
                transforms.Compose([
                    # transforms.ColorJitter(brightness=(0.65, 1.35), contrast=(0.5, 1.5),
                    transforms.ColorJitter(brightness=(0.85, 1.15), contrast=(0.75, 1.25),  # RanS 2.12.20
                                           saturation=0.1, hue=(-0.1, 0.1)),
                    transforms.GaussianBlur(3, sigma=(1e-7, 1e-1)), #RanS 23.12.20
                    MyGaussianNoiseTransform(sigma=(0, 0.05)),  #RanS 23.12.20
                    transforms.RandomVerticalFlip(),
                    transforms.RandomHorizontalFlip(),
                    MyRotation(angles=[0, 90, 180, 270]),
                    transforms.RandomAffine(degrees=0, scale=(1 - scale_factor, 1 + scale_factor)),
                    transforms.CenterCrop(tile_size),  #fix boundary when scaling<1
                ])
        elif transform_type in ['pcbnfrsc', 'pcbnfrs']:  # parameterized color, blur, noise, flip, rotate, scale, +-cutout
            scale_factor = 0.2
            transform1 = \
                transforms.Compose([
                    # transforms.ColorJitter(brightness=(0.65, 1.35), contrast=(0.5, 1.5),
                    #transforms.ColorJitter(brightness=(1-c_param*1, 1+c_param*1), contrast=(1-c_param*2, 1+c_param*2),  # RanS 2.12.20
                    #                       saturation=c_param, hue=(-c_param, c_param)),
                    transforms.ColorJitter(brightness=c_param, contrast=c_param * 2, saturation=c_param, hue=c_param),
                    transforms.GaussianBlur(3, sigma=(1e-7, 1e-1)), #RanS 23.12.20
                    MyGaussianNoiseTransform(sigma=(0, 0.05)),  #RanS 23.12.20
                    transforms.RandomVerticalFlip(),
                    transforms.RandomHorizontalFlip(),
                    MyRotation(angles=[0, 90, 180, 270]),
                    transforms.RandomAffine(degrees=0, scale=(1 - scale_factor, 1 + scale_factor)),
                    transforms.CenterCrop(tile_size),  #fix boundary when scaling<1
                ])

        elif transform_type == 'aug_receptornet':  #
        #elif transform_type == 'c_0_05_bnfrsc' or 'c_0_05_bnfrs':  # color 0.1, blur, noise, flip, rotate, scale, +-cutout
            scale_factor = 0
            transform1 = \
                transforms.Compose([
                    transforms.ColorJitter(brightness=64.0/255, contrast=0.75, saturation=0.25, hue=0.04),
                    transforms.RandomHorizontalFlip(),
                    MyRotation(angles=[0, 90, 180, 270]),
                    transforms.CenterCrop(tile_size),  #fix boundary when scaling<1
                    #Mean Pixel Regularization
                    transforms.ToTensor(),
                    Cutout(n_holes=1, length=100),  # RanS 24.12.20
                    MyMeanPixelRegularization(p=0.75)
                ])

        elif transform_type == 'cbnfr':  # color, blur, noise, flip, rotate
            scale_factor = 0
            transform1 = \
                transforms.Compose([
                    transforms.ColorJitter(brightness=(0.85, 1.15), contrast=(0.75, 1.25),  # RanS 2.12.20
                                           saturation=0.1, hue=(-0.1, 0.1)),
                    transforms.GaussianBlur(3, sigma=(1e-7, 1e-1)), #RanS 23.12.20
                    MyGaussianNoiseTransform(sigma=(0, 0.05)),  #RanS 23.12.20
                    transforms.RandomVerticalFlip(),
                    transforms.RandomHorizontalFlip(),
                    MyRotation(angles=[0, 90, 180, 270]),
                    transforms.CenterCrop(tile_size),  #fix boundary when scaling<1
                ])
        elif transform_type in ['bnfrsc', 'bnfrs']:  # blur, noise, flip, rotate, scale, +-cutout
            scale_factor = 0.2
            transform1 = \
                transforms.Compose([
                    transforms.GaussianBlur(3, sigma=(1e-7, 1e-1)), #RanS 23.12.20
                    MyGaussianNoiseTransform(sigma=(0, 0.05)),  #RanS 23.12.20
                    transforms.RandomVerticalFlip(),
                    transforms.RandomHorizontalFlip(),
                    MyRotation(angles=[0, 90, 180, 270]),
                    transforms.RandomAffine(degrees=0, scale=(1 - scale_factor, 1 + scale_factor)),
                    transforms.CenterCrop(tile_size),  #fix boundary when scaling<1
                ])
        elif transform_type == 'frs':  # flip, rotate, scale
            scale_factor = 0.2
            transform1 = \
                transforms.Compose([
                    transforms.RandomVerticalFlip(),
                    transforms.RandomHorizontalFlip(),
                    MyRotation(angles=[0, 90, 180, 270]),
                    transforms.RandomAffine(degrees=0, scale=(1 - scale_factor, 1 + scale_factor)),
                    transforms.CenterCrop(tile_size),  #fix boundary when scaling<1
                ])
        elif transform_type == 'hedcfrs':  # HED color, flip, rotate, scale
            scale_factor = 0.2
            transform1 = \
                transforms.Compose([
                    transforms.ColorJitter(brightness=(0.85, 1.15), contrast=(0.75, 1.25)),
                    HEDColorJitter(sigma=0.05),
                    transforms.RandomVerticalFlip(),
                    transforms.RandomHorizontalFlip(),
                    MyRotation(angles=[0, 90, 180, 270]),
                    transforms.RandomAffine(degrees=0, scale=(1 - scale_factor, 1 + scale_factor)),
                    transforms.CenterCrop(tile_size),  # fix boundary when scaling<1
                    #transforms.functional.crop(top=0, left=0, height=tile_size, width=tile_size)
                    # fix boundary when scaling<1
                ])

        transform = transforms.Compose([transform1, final_transform])
    else:
        transform = final_transform

    if transform_type in ['cbnfrsc', 'bnfrsc', 'c_0_05_bnfrsc', 'pcbnfrsc']:
        transform.transforms.append(Cutout(n_holes=1, length=100)) #RanS 24.12.20

    #RanS 14.1.21 - mean pixel regularization
    #if transform_type == 'aug_receptornet':
    #    transform.transforms.append(MyMeanPixelRegularization(p=0.75))
        #transform.transforms.append(transforms.RandomApply(torch.nn.ModuleList([MyMeanPixelRegularization]), p=0.75))

    return transform, scale_factor


def define_data_root(DataSet):
    # Define data root:
    if sys.platform == 'linux': #GIPdeep
        if DataSet == 'LUNG':
            ROOT_PATH = r'/home/rschley/All_Data/LUNG'
        elif DataSet[:6] == 'CARMEL':
            N = DataSet[6:]
            ROOT_PATH = r'/mnt/gipnetapp_public/sgils/BCF scans/Carmel Slides/Batch_' + N
        elif DataSet == 'Breast': #RanS 12.1.21
            ROOT_PATH = r'/mnt/gipnetapp_public/sgils/BCF scans/Carmel Slides'
<<<<<<< HEAD
        elif DataSet == 'ABCTB':  # RanS 28.2.21
            ROOT_PATH = r'/mnt/gipnetapp_public/sgils/Breast/ABCTB'
            #ROOT_PATH = r'/home/rschley/All_Data/temp_ABCTB/temp_home_run_test' #temp RanS 2.3.21
=======
        elif DataSet == 'ABCTB':
            ROOT_PATH = r'/mnt/gipnetapp_public/sgils/Breast/ABCTB'
>>>>>>> e6363b40
        else:
            ROOT_PATH = r'/home/womer/project/All Data'

    elif sys.platform == 'win32': #Ran local
        if DataSet == 'HEROHE':
            ROOT_PATH = r'C:\ran_data\HEROHE_examples'
        elif DataSet == 'TCGA':
            ROOT_PATH = r'C:\ran_data\TCGA_example_slides\TCGA_examples_131020_flat'
        elif DataSet == 'LUNG':
            ROOT_PATH = r'C:\ran_data\Lung_examples'
        elif DataSet == 'RedSquares':
            ROOT_PATH = r'C:\ran_data\RedSquares'
        elif DataSet == 'Breast':
            ROOT_PATH = r'C:\ran_data\breast_dataset'
        elif DataSet == 'ABCTB':  # RanS 28.2.21
            ROOT_PATH = r'C:\ran_data\ABCTB\ABCTB_examples'
        else:
            print('Error - no ROOT_PATH defined')
    else: #Omer local
        if DataSet == 'LUNG':
            ROOT_PATH = 'All Data/LUNG'
        else:
            ROOT_PATH = r'All Data'

    return ROOT_PATH

#RanS 10.1.21
def get_breast_dir_dict():
    dir_dict = {}
    if sys.platform == 'linux':  # GIPdeep
        #dir_dict['LUNG'] = r'/home/rschley/All_Data/LUNG'
        for ii in np.arange(1, 4):
            dir_dict['CARMEL' + str(ii)] = r'/mnt/gipnetapp_public/sgils/BCF scans/Carmel Slides/Batch_' + str(ii)
        dir_dict['HEROHE'] = r'/home/womer/project/All Data'
        dir_dict['TCGA'] = r'/home/womer/project/All Data'

    elif sys.platform == 'win32': #Ran local
        dir_dict['HEROHE'] = r'C:\ran_data\HEROHE_examples'
        dir_dict['TCGA'] = r'C:\ran_data\TCGA_example_slides\TCGA_examples_131020_flat'

    else: #Omer local
        dir_dict['TCGA'] = r'All Data'
        dir_dict['HEROHE'] = r'All Data'
    return dir_dict


def assert_dataset_target(DataSet,target_kind):
    if DataSet == 'LUNG' and target_kind not in ['PDL1', 'EGFR']:
        raise ValueError('target should be one of: PDL1, EGFR')
    elif ((DataSet == 'HEROHE') or (DataSet == 'TCGA') or (DataSet[:6] == 'CARMEL') or (DataSet == 'Breast')) and target_kind not in ['ER', 'PR', 'Her2']:
        raise ValueError('target should be one of: ER, PR, Her2')
    elif (DataSet == 'RedSquares') and target_kind != 'RedSquares':
        raise ValueError('target should be: RedSquares')

def show_patches_and_transformations(X, images, tiles, scale_factor, tile_size):
    fig1, fig2, fig3, fig4, fig5 = plt.figure(), plt.figure(), plt.figure(), plt.figure(), plt.figure()
    fig1.set_size_inches(32, 18)
    fig2.set_size_inches(32, 18)
    fig3.set_size_inches(32, 18)
    fig4.set_size_inches(32, 18)
    fig5.set_size_inches(32, 18)
    grid1 = ImageGrid(fig1, 111, nrows_ncols=(2, 5), axes_pad=0)
    grid2 = ImageGrid(fig2, 111, nrows_ncols=(2, 5), axes_pad=0)
    grid3 = ImageGrid(fig3, 111, nrows_ncols=(2, 5), axes_pad=0)
    grid4 = ImageGrid(fig4, 111, nrows_ncols=(2, 5), axes_pad=0)
    grid5 = ImageGrid(fig5, 111, nrows_ncols=(2, 5), axes_pad=0)

    for ii in range(10):
        img1 = np.squeeze(images[ii, :, :, :])
        grid1[ii].imshow(np.transpose(img1, axes=(1, 2, 0)))

        img2 = np.squeeze(X[ii, :, :, :])
        grid2[ii].imshow(np.transpose(img2, axes=(1, 2, 0)))

        trans_no_norm = \
            transforms.Compose([
                transforms.ColorJitter(brightness=(0.85, 1.15), contrast=(0.75, 1.25), saturation=0.1,
                                       hue=(-0.1, 0.1)),
                transforms.RandomVerticalFlip(),
                transforms.RandomHorizontalFlip(),
                MyRotation(angles=[0, 90, 180, 270]),
                transforms.RandomAffine(degrees=0, scale=(1 - scale_factor, 1 + scale_factor)),
                transforms.CenterCrop(tile_size),  # fix boundary when scaling<1
                transforms.ToTensor()
            ])

        img3 = trans_no_norm(tiles[ii])
        grid3[ii].imshow(np.transpose(img3, axes=(1, 2, 0)))

        trans0 = transforms.ToTensor()
        img4 = trans0(tiles[ii])
        grid4[ii].imshow(np.transpose(img4, axes=(1, 2, 0)))

        color_trans = transforms.Compose([
            transforms.ColorJitter(brightness=(0.85, 1.15), contrast=(0.75, 1.25),  # RanS 2.12.20
                                   saturation=0.1, hue=(-0.1, 0.1)),
            #transforms.ColorJitter(brightness=64.0/255, contrast=0.75, saturation=0.25, hue=0.04),  # RanS 13.1.21
            transforms.ToTensor()])

        '''blur_trans = transforms.Compose([
            transforms.GaussianBlur(5, sigma=0.1),  # RanS 23.12.20
            transforms.ToTensor()])

        noise_trans = transforms.Compose([
            MyGaussianNoiseTransform(sigma=(0.05, 0.05)),  # RanS 23.12.20
            transforms.ToTensor()])

        cutout_trans = transforms.Compose([
            transforms.ToTensor(),
            Cutout(n_holes=1, length=100)])  # RanS 24.12.20]'''

        img5 = color_trans(tiles[ii])
        # img5 = blur_trans(tiles[ii])
        # img5 = noise_trans(tiles[ii])
        #img5 = cutout_trans(tiles[ii])
        grid5[ii].imshow(np.transpose(img5, axes=(1, 2, 0)))

    fig1.suptitle('original patches', fontsize=14)
    fig2.suptitle('final patches', fontsize=14)
    fig3.suptitle('all trans before norm', fontsize=14)
    fig4.suptitle('original patches, before crop', fontsize=14)
    fig5.suptitle('color transform only', fontsize=14)

    plt.show()


def get_model(model_name, saved_model_path='none'):
    #if train_type == 'MIL':
    # MIL models
    if model_name == 'resnet50_gn':
        model = ResNet50_GN_GatedAttention()
    elif model_name == 'receptornet':
        model = ReceptorNet('resnet50_2FC', saved_model_path)
    elif model_name == 'receptornet_preact_resnet50':
        model = ReceptorNet('preact_resnet50', saved_model_path)
    #elif train_type == 'REG':

    #REG models
    elif model_name == 'resnet50_3FC':
        model = nets.resnet50_with_3FC()
    elif model_name == 'preact_resnet50':
        model = nets.PreActResNet50()
    elif model_name == 'resnet50_gn':
        model = nets.ResNet50_GN()
    elif model_name == 'resnet18':
        model = nets.ResNet_18()
    elif model_name == 'resnet50':
        model = nets.ResNet_50()
    else:
        print('model not defined!')
    return model


def save_code_files(args: argsNamespace):
    """
    This function saves the code files and argparse data to a Code directory within the run path.
    :param args: argsparse Namespace of the run.
    :return:
    """
    code_files_path = os.path.join(args.output_dir, 'Code')
    args.run_file = os.path.basename(__file__)
    args_dict = vars(args)
    args_DF = pd.DataFrame([args_dict]).transpose()
    if not os.path.isdir(args.output_dir):
        os.mkdir(args.output_dir)
        os.mkdir(code_files_path)
    args_DF.to_excel(os.path.join(code_files_path, 'run_arguments.xlsx'))
    # Get all .py files in the code path:
    py_files = glob.glob('*.py')
    for _, file in enumerate(py_files):
        copy2(file, code_files_path)<|MERGE_RESOLUTION|>--- conflicted
+++ resolved
@@ -309,13 +309,7 @@
                 new_loc_init['Left'] -= delta_Width
 
             # When reading from OpenSlide the locations is as follows (col, row)
-            #start = time.time() #temp RanS 28.2.21
             image = slide.read_region((new_loc_init['Left'], new_loc_init['Top']), best_slide_level, (adjusted_tile_sz, adjusted_tile_sz)).convert('RGB')
-            #image = slide.read_region((new_loc_init['Left'], new_loc_init['Top']), 0, (1024, 1024)).convert('RGB') #temp RanS 2.3.21
-            #end = time.time()  # temp RanS 28.2.21
-            #print('tile time = ', str(end-start)) # temp RanS 28.2.21
-            #print('best_slide_level = ', str(best_slide_level))  # temp RanS 28.2.21
-            #print('adjusted_tile_sz = ', str(adjusted_tile_sz))  # temp RanS 28.2.21
         except:
             print('failed to read slide ' + slide._filename + ' in location ' + str(loc[1]) + ',' + str(loc[0]))
             print('taking blank patch instead')
@@ -324,15 +318,9 @@
         if adjusted_tile_sz != output_tile_sz:
             image = image.resize((output_tile_sz, output_tile_sz))
 
-        #start = time.time()  # temp RanS 28.2.21
-        #image = image.resize((output_tile_sz, output_tile_sz)) #temp RanS 2.3.21
-        #end = time.time()  # temp RanS 28.2.21
-        #print('resize time = ', str(end - start))  # temp RanS 28.2.21
-
         tiles_PIL.append(image)
 
     end_gettiles = time.time()
-    #print('total time = ', str(end_gettiles - start_gettiles), ' sec for ', str(len(locations)))  # temp RanS 28.2.21
 
     if print_timing:
         time_list = [0, (end_gettiles - start_gettiles) / len(locations)]
@@ -835,16 +823,11 @@
         elif DataSet[:6] == 'CARMEL':
             N = DataSet[6:]
             ROOT_PATH = r'/mnt/gipnetapp_public/sgils/BCF scans/Carmel Slides/Batch_' + N
-        elif DataSet == 'Breast': #RanS 12.1.21
+        elif DataSet == 'Breast':
             ROOT_PATH = r'/mnt/gipnetapp_public/sgils/BCF scans/Carmel Slides'
-<<<<<<< HEAD
-        elif DataSet == 'ABCTB':  # RanS 28.2.21
+        elif DataSet == 'ABCTB':
             ROOT_PATH = r'/mnt/gipnetapp_public/sgils/Breast/ABCTB'
             #ROOT_PATH = r'/home/rschley/All_Data/temp_ABCTB/temp_home_run_test' #temp RanS 2.3.21
-=======
-        elif DataSet == 'ABCTB':
-            ROOT_PATH = r'/mnt/gipnetapp_public/sgils/Breast/ABCTB'
->>>>>>> e6363b40
         else:
             ROOT_PATH = r'/home/womer/project/All Data'
 
