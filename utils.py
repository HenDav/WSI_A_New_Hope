--- conflicted
+++ resolved
@@ -17,10 +17,6 @@
 import shutil
 import cv2 as cv
 
-
-<<<<<<< HEAD
-"""
-=======
 def make_dir(dirname):
     if not dirname in next(os.walk(os.getcwd()))[1]:
         try:
@@ -29,8 +25,6 @@
             print('Creation of directory ', dirname, ' failed...')
             raise
 
-
->>>>>>> 469fdb5d
 def make_tiles_hard_copy(data_path: str = 'tcga-data', tile_size: int = 256, how_many_tiles: int = 500):
     dirs = _get_tcga_id_list(data_path)
     meta_data = pd.read_excel(os.path.join(data_path, 'slides_data.xlsx'))
@@ -44,18 +38,7 @@
         # slide_tiles = _choose_data(slide_file_name, how_many_tiles, meta_data['Objective Power'][i], tile_size, resize=True)
         tiles_basic_file_name = os.path.join(data_path, meta_data['id'][i], 'tiles')
         _make_HC_tiles_from_slide(slide_file_name, 0, how_many_tiles, tiles_basic_file_name, meta_data['Objective Power'][i], tile_size)
-<<<<<<< HEAD
-=======
-
-
-        """
-        file_name = os.path.join(data_path, meta_data['id'][i], 'tiles', 'tiles.data')
-        with open(file_name, 'wb') as filehandle:
-            pickle.dump(slide_tiles, filehandle)
-        """
-
-
->>>>>>> 469fdb5d
+
 def _make_HC_tiles_from_slide(file_name: str, from_tile: int, num_tiles: int, tile_basic_file_name: str, magnification: int = 20, tile_size: int = 256):
     BASIC_OBJ_POWER = 20
     adjusted_tile_size = tile_size * (magnification // BASIC_OBJ_POWER)
@@ -78,19 +61,10 @@
         tile_file_name = os.path.join(tile_basic_file_name, str(tile_size), str(tile_idx) + '.data')
         with open(tile_file_name, 'wb') as filehandle:
             pickle.dump(tile, filehandle)
-<<<<<<< HEAD
+
 def copy_segImages(data_path: str = 'tcga-data'):    
     dirs = _get_tcga_id_list(data_path)
-=======
-
-
-'''def copy_segImages(data_path: str = 'tcga-data', data_format: str = 'TCGA'):
-    """
-    This function copies the Segmentation Images from it's original location to one specific location, for easy checking
-    of the segmentations later on...
-    :return:
-    """
->>>>>>> 469fdb5d
+
     print('Copying Segmentation Images...')
     make_dir('Segmentation_Images')
 
@@ -160,19 +134,8 @@
     print('Mean: {}'.format(total_mean))
     print('Variance: {}'.format(total_var))
     return total_mean, total_var
-<<<<<<< HEAD
+
 def make_grid(data_path: str = 'tcga-data', tile_sz: int = 256):    
-=======
-
-
-def make_grid(data_path: str = 'tcga-data', tile_sz: int = 256):
-    """
-    This function creates a location for all top left corners of the grid
-    :param data_file: name of main excel data file containing size of images (this file is created by function :"make_slides_xl_file")
-    :param tile_sz: size of tiles to be created
-    :return:
-    """
->>>>>>> 469fdb5d
     data_file = os.path.join(data_path, 'slides_data.xlsx')
 
     BASIC_OBJ_PWR = 20
@@ -449,20 +412,11 @@
         print('Segmentation Process finished WITH EXCEPTIONS!!!!')
         print('Check "Segmenatation_Errors.xlsx" file for details...')
     else:
-<<<<<<< HEAD
         print('Segmentation Process finished without exceptions!')
+        
+        
 def _make_segmentation_for_image(image: Image, magnification: int) -> (Image, Image):    
-=======
-        print('Segmentation Process finished without exceptions!')'''
-
-
-'''def _make_segmentation_for_image(image: Image, magnification: int) -> (Image, Image):
-    """
-    This function creates a segmentation map for an Image
-    :param magnification:
-    :return:
-    """
->>>>>>> 469fdb5d
+
     # Converting the image from RGBA to HSV and to a numpy array (from PIL):
     image_array = np.array(image.convert('HSV'))
     # otsu Thresholding:
@@ -504,13 +458,8 @@
     edge_image = Image.fromarray(cv.dilate(edge_image, kernel_dilation, iterations=magnification * 2)).convert('RGB')
     seg_image = Image.blend(image, edge_image, 0.5)
 
-<<<<<<< HEAD
     return seg_map_PIL, seg_image
-"""
-=======
-    return seg_map_PIL, seg_image'''
-
->>>>>>> 469fdb5d
+
 
 def _choose_data(file_name: str, how_many: int, magnification: int = 20, tile_size: int = 256, resize: bool = False, print_timing: bool = False):
     """
