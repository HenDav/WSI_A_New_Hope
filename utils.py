import numpy as np
from PIL import Image
from matplotlib import image as plt_image
import os
import pandas as pd
import glob
from random import sample, seed
import random
import torch
from torchvision import transforms
import sys
import time
from typing import List, Tuple
from xlrd.biffh import XLRDError
from zipfile import BadZipFile
from skimage.util import random_noise
from mpl_toolkits.axes_grid1 import ImageGrid
import matplotlib.pyplot as plt
from nets_mil import ResNet50_GN_GatedAttention, ReceptorNet
import nets
from math import isclose
from argparse import Namespace as argsNamespace
from shutil import copy2, copyfile
from datetime import date
import inspect
import torch.nn.functional as F
import multiprocessing
from tqdm import tqdm

#if sys.platform == 'win32':
#    os.add_dll_directory(r'C:\ran_programs\Anaconda3\openslide_bin_ran')
import openslide

Image.MAX_IMAGE_PIXELS = None


def chunks(list: List, length: int):
    new_list = [ list[i * length:(i + 1) * length] for i in range((len(list) + length - 1) // length )]
    return new_list


def make_dir(dirname):
    if not dirname in next(os.walk(os.getcwd()))[1]:
        try:
            os.mkdir(dirname)
        except OSError:
            print('Creation of directory ', dirname, ' failed...')
            raise


def get_optimal_slide_level(slide, magnification, desired_mag, tile_size):
    desired_downsample = magnification / desired_mag  # downsample needed for each dimension (reflected by level_downsamples property)

    if desired_downsample < 1: #upsample
        best_slide_level = 0
        level_0_tile_size = int(desired_downsample * tile_size)
        adjusted_tile_size = level_0_tile_size
    else:
        level, best_next_level = -1, -1
        for index, downsample in enumerate(slide.level_downsamples):
            if isclose(desired_downsample, downsample, rel_tol=1e-3):
                level = index
                level_downsample = 1
                break

            elif downsample < desired_downsample:
                best_next_level = index
                level_downsample = int(desired_downsample / slide.level_downsamples[best_next_level])

        adjusted_tile_size = tile_size * level_downsample
        best_slide_level = level if level > best_next_level else best_next_level
        level_0_tile_size = int(desired_downsample) * tile_size

    return best_slide_level, adjusted_tile_size, level_0_tile_size


def _choose_data(grid_list: list,
                 slide: openslide.OpenSlide,
                 how_many: int,
                 magnification: int,
                 tile_size: int = 256,
                 print_timing: bool = False,
                 desired_mag: int = 20,
                 loan: bool = False,
                 random_shift: bool = True):
    """
    This function choose and returns data to be held by DataSet.
    The function is in the PreLoad Version. It works with slides already loaded to memory.

    :param grid_list: A list of all grids for this specific slide
    :param slide: An OpenSlide object of the slide.
    :param how_many: how_many tiles to return from the slide.
    :param magnification: The magnification of level 0 of the slide
    :param tile_size: Desired tile size from the slide at the desired magnification
    :param print_timing: Do or don't collect timing for this procedure
    :param desired_mag: Desired Magnification of the tiles/slide.
    :return:
    """

    best_slide_level, adjusted_tile_size, level_0_tile_size = get_optimal_slide_level(slide, magnification, desired_mag, tile_size)

    # Choose locations from the grid list:
    loc_num = len(grid_list)
    # FIXME: The problem of not enough tiles should disappear when we'll work with fixed tile locations + random vertiacl/horizontal movement
    try:
        idxs = sample(range(loc_num), how_many)
    except ValueError:
        raise ValueError('Requested more tiles than available by the grid list')

    locs = [grid_list[idx] for idx in idxs]
    image_tiles, time_list, labels = _get_tiles(slide=slide,
                                        locations=locs,
                                        tile_size_level_0=level_0_tile_size,
                                        adjusted_tile_sz=adjusted_tile_size,
                                        output_tile_sz=tile_size,
                                        best_slide_level=best_slide_level,
                                        print_timing=print_timing,
                                        random_shift=random_shift,
                                        loan=loan)

    return image_tiles, time_list, labels


def _get_tiles(slide: openslide.OpenSlide,
               locations: List[Tuple],
               tile_size_level_0: int,
               adjusted_tile_sz: int,
               output_tile_sz: int,
               best_slide_level: int,
               print_timing: bool = False,
               random_shift: bool = False,
               oversized_HC_tiles: bool = False,
               loan: bool = False):
    """
    This function extract tiles from the slide.
    :param slide: OpenSlide object containing a slide
    :param locations: locations of te tiles to be extracted
    :param tile_size_level_0: tile size adjusted for level 0
    :param adjusted_tile_sz: tile size adjusted for best_level magnification
    :param output_tile_sz: output tile size needed
    :param best_slide_level: best slide level to get tiles from
    :param print_timing: collect time profiling data ?
    :return:
    """

    #RanS 20.12.20 - plot thumbnail with tile locations
    temp = False
    if temp:
        from matplotlib.patches import Rectangle
        import matplotlib.pyplot as plt
        level_1 = slide.level_count - 5
        ld = int(slide.level_downsamples[level_1]) #level downsample
        thumb = (slide.read_region(location=(0, 0), level=level_1, size=slide.level_dimensions[level_1])).convert('RGB')
        fig, ax = plt.subplots()
        plt.imshow(thumb)
        for idx, loc in enumerate(locations):
            print((loc[1]/ld, loc[0]/ld))
            rect = Rectangle((loc[1]/ld, loc[0]/ld), adjusted_tile_sz / ld, adjusted_tile_sz / ld, color='r', linewidth=3, fill=False)
            ax.add_patch(rect)
            #rect = Rectangle((loc[1] / ld, loc[0] / ld), tile_sz / ld, tile_sz / ld, color='g', linewidth=3, fill=False)
            #ax.add_patch(rect)

        patch1 = slide.read_region((loc[1], loc[0]), 0, (600, 600)).convert('RGB')
        plt.figure()
        plt.imshow(patch1)

        patch2 = slide.read_region((loc[1], loc[0]), 0, (2000, 2000)).convert('RGB')
        plt.figure()
        plt.imshow(patch2)

        plt.show()

    #tiles_PIL = []

    #RanS 28.4.21, preallocate list of images
    empty_image = Image.fromarray(np.uint8(np.zeros((output_tile_sz, output_tile_sz, 3))))
    tiles_PIL = [empty_image] * len(locations)

    start_gettiles = time.time()

    if oversized_HC_tiles:
        adjusted_tile_sz *= 2
        output_tile_sz *= 2
        tile_shifting = (tile_size_level_0 // 2, tile_size_level_0 // 2)

    # get localized labels - RanS 17.6.21
    labels = np.zeros(len(locations)) - 1
    if loan:
        slide_name = os.path.splitext(os.path.basename(slide._filename))[0]
        annotation_file = os.path.join(os.path.dirname(slide._filename), 'local_labels', slide_name + '-labels.png')
        # annotation = np.array(Image.open(annotation_file))
        annotation = (plt_image.imread(annotation_file) * 255).astype('uint8')
        ds = 8  # defined in the QuPath groovy script
        #Tumor = blue = (0,0,255)
        #Positive = red = (250,62,62)

    for idx, loc in enumerate(locations):
        if random_shift:
            tile_shifting = sample(range(-tile_size_level_0 // 2, tile_size_level_0 // 2), 2)
        #elif oversized_HC_tiles:
        #    tile_shifting = (tile_size_level_0 // 2, tile_size_level_0 // 2)

        if random_shift or oversized_HC_tiles:
            new_loc_init = {'Top': loc[0] - tile_shifting[0],
                            'Left': loc[1] - tile_shifting[1]}
            new_loc_end = {'Bottom': new_loc_init['Top'] + tile_size_level_0,
                           'Right': new_loc_init['Left'] + tile_size_level_0}
            if new_loc_init['Top'] < 0:
                new_loc_init['Top'] += abs(new_loc_init['Top'])
            if new_loc_init['Left'] < 0:
                new_loc_init['Left'] += abs(new_loc_init['Left'])
            if new_loc_end['Bottom'] > slide.dimensions[1]:
                delta_Height = new_loc_end['Bottom'] - slide.dimensions[1]
                new_loc_init['Top'] -= delta_Height
            if new_loc_end['Right'] > slide.dimensions[0]:
                delta_Width = new_loc_end['Right'] - slide.dimensions[0]
                new_loc_init['Left'] -= delta_Width
        else:
            new_loc_init = {'Top': loc[0],
                            'Left': loc[1]}

        try:
            '''
            # FIXME: shifting the origin by 1.5 tiles
            new_loc_init['Top'] -= (128 + 256) * round(adjusted_tile_sz/output_tile_sz)
            new_loc_init['Left'] -= (128 + 256) * round(adjusted_tile_sz/output_tile_sz)'''
            # FIXME:
            #image = slide.read_region(location=(20000, 20000), level=0, size=(4096, 4096)).convert('RGB')
            #image = slide.read_region(location=(8000, 20000), level=0, size=(4096, 4096)).convert('RGB')
            #image = Image.fromarray(np.ones([adjusted_tile_sz, adjusted_tile_sz, 3], dtype=np.uint8) * 255)
            # Locations for tiles in NEGATIVE slide: TCGA-AR-A1AI-01Z-00-DX1.5EF2A589-4284-45CF-BF0C-169E3A85530C.svs
            #image = slide.read_region(location=(46000, 23000), level=0, size=(2048, 2048)).convert('RGB')
            #image = slide.read_region(location=(49000, 33000), level=best_slide_level, size=(adjusted_tile_sz, adjusted_tile_sz)).convert('RGB')

            # When reading from OpenSlide the locations is as follows (col, row)
            image = slide.read_region((new_loc_init['Left'], new_loc_init['Top']), best_slide_level, (adjusted_tile_sz, adjusted_tile_sz)).convert('RGB')
            #temp RanS 12.7.21
            '''import matplotlib.pyplot as plt
            q = slide.read_region((new_loc_init['Left'], new_loc_init['Top']), 0, (adjusted_tile_sz, adjusted_tile_sz)).convert('RGB')
            plt.imshow(q)
            print(slide.properties['aperio.MPP'])
            print(slide.properties['aperio.AppMag'])
            print('aa')'''
        except:
            print('failed to read slide ' + slide._filename + ' in location ' + str(loc[1]) + ',' + str(loc[0]))
            print('taking blank patch instead')
            image = Image.fromarray(np.zeros([adjusted_tile_sz, adjusted_tile_sz, 3], dtype=np.uint8))

        # get localized labels - RanS 17.6.21
        if loan:
            d = adjusted_tile_sz // ds
            x = new_loc_init['Left'] // ds
            y = new_loc_init['Top'] // ds
            x0 = int(slide.properties[openslide.PROPERTY_NAME_BOUNDS_X]) // ds
            y0 = int(slide.properties[openslide.PROPERTY_NAME_BOUNDS_Y]) // ds

            #temp for debug
            temp_plot = False
            if temp_plot:
                fig, ax = plt.subplots()
                ds1 = 8
                q = slide.get_thumbnail((slide.dimensions[0]//(ds*ds1), slide.dimensions[1]//(ds*ds1)))
                plt.imshow(q, alpha=1)
                q1 = Image.fromarray(annotation)
                q1.thumbnail((annotation.shape[1]//ds1, annotation.shape[0]//ds1))
                seg = np.zeros((q.size[0], q.size[1], 3))
                seg[y0//ds1:y0//ds1+q1.size[1], x0//ds1:x0//ds1+q1.size[0], :] = np.array(q1)/255
                plt.imshow(seg, alpha=0.5)
                from matplotlib.patches import Rectangle
                rect = Rectangle((new_loc_init['Left']//(ds*ds1), new_loc_init['Top']//(ds*ds1)), adjusted_tile_sz//(ds*ds1), adjusted_tile_sz//(ds*ds1), edgecolor='g', facecolor='g')
                ax.add_patch(rect)
            annotation_tile = annotation[y-y0:y-y0+d, x-x0:x-x0 + d, :]
            #blue_zone = np.sum(annotation_tile[:,:,2] == 255) / (annotation_tile.size//3)
            red_zone = np.sum(annotation_tile[:, :, 0] == 250) / (annotation_tile.size // 3)
            if red_zone > 0.1:
                labels[idx] = 1
            else:
                labels[idx] = 0

        temp_plot1 = False
        if temp_plot1:
            plt.imshow(image)

        if adjusted_tile_sz != output_tile_sz:
            image = image.resize((output_tile_sz, output_tile_sz))

        tiles_PIL[idx] = image

    end_gettiles = time.time()

    if print_timing:
        time_list = [0, (end_gettiles - start_gettiles) / len(locations)]
    else:
        time_list = [0]

    return tiles_PIL, time_list, labels


def device_gpu_cpu():
    if torch.cuda.is_available():
        device = torch.device('cuda')
        print('Using CUDA')
    else:
        device = torch.device('cpu')
        print('Using cpu')

    return device


def get_cpu():
    platform = sys.platform
    if platform == 'linux':
        cpu = len(os.sched_getaffinity(0))
    elif platform == 'darwin':
        cpu = 2
        platform = 'MacOs'
    else: #windows
        cpu = multiprocessing.cpu_count()
        platform = 'Windows'

    print('Running on {} with {} CPUs'.format(platform, cpu))
    return cpu


def run_data(experiment: str = None,
             test_fold: int = 1,
             transform_type: str = 'none',
             tile_size: int = 256,
             tiles_per_bag: int = 50,
             num_bags: int = 1,
             DX: bool = False,
             DataSet_name: list = ['TCGA'],
             DataSet_size: tuple = None,
             DataSet_Slide_magnification: int = None,
             epoch: int = None,
             model: str = None,
             transformation_string: str = None,
             Receptor: str = None,
             MultiSlide: bool = False,
             test_mean_auc: float = None,
             is_per_patient: bool = False,
             is_last_layer_freeze: bool = False,
             is_repeating_data: bool = False,
             data_limit: int = None,
             free_bias: bool = False,
             carmel_only: bool = False,
             CAT_only: bool = False,
             Remark: str = '',
             Class_Relation: float = None):
    """
    This function writes the run data to file
    :param experiment:
    :param from_epoch:
    :param MultiSlide: Describes if tiles from different slides with same class are mixed in the same bag
    :return:
    """

    if experiment is not None:
        if sys.platform == 'linux':
            if experiment > 0 and experiment < 10000:
                # One of Ran's experiments
                run_file_name = r'/home/rschley/code/WSI_MIL/general_try4/runs/run_data.xlsx'
                location_prefix = '/home/rschley/code/WSI_MIL/general_try4/'
            elif experiment > 10000 and experiment < 20000:
                # One of Omer's experiments
                run_file_name = r'/home/womer/project/runs/run_data.xlsx'
                location_prefix = '/home/womer/project/'
            elif experiment > 20000 and experiment < 30000:
                # One of Gil's experiments
                run_file_name = r'/mnt/gipnetapp_public/sgils/ran/runs/run_data.xlsx'
                location_prefix = '/mnt/gipnetapp_public/sgils/ran/'
                #raise Exception('Need to get permission to Gils drive and then implement this part')
        else:
            run_file_name = 'runs/run_data.xlsx'

    else:
        run_file_name = 'runs/run_data.xlsx'

    if os.path.isfile(run_file_name):
        try:
            run_DF = pd.read_excel(run_file_name)
        except (XLRDError, BadZipFile):
            print('Couldn\'t open file {}'.format(run_file_name))
            return
        try:
            run_DF.drop(labels='Unnamed: 0', axis='columns',  inplace=True)
        except KeyError:
            pass

        run_DF_exp = run_DF.set_index('Experiment', inplace=False)
    else:
        run_DF = pd.DataFrame()

    # If a new experiment is conducted:
    if experiment is None:
        if os.path.isfile(run_file_name):
            experiment = run_DF_exp.index.values.max() + 1
        else:
            experiment = 1

        location = os.path.join(os.path.abspath(os.getcwd()),'runs', 'Exp_' + str(experiment) + '-' + Receptor + '-TestFold_' + str(test_fold))
        if type(DataSet_name) is not list:
            DataSet_name = [DataSet_name]

        run_dict = {'Experiment': experiment,
                    'Start Date': str(date.today()),
                    'Test Fold': test_fold,
                    'Transformations': transform_type,
                    'Tile Size': tile_size,
                    'Tiles Per Bag': tiles_per_bag,
                    'MultiSlide Per Bag': MultiSlide,
                    'No. of Bags': num_bags,
                    'Location': location,
                    'DX': DX,
                    'DataSet': ' / '.join(DataSet_name),
                    'Receptor': Receptor,
                    'Model': 'None',
                    'Last Epoch': 0,
                    'Transformation String': 'None',
                    'Desired Slide Magnification': DataSet_Slide_magnification,
                    'Per Patient Training': is_per_patient,
                    'Last Layer Freeze': is_last_layer_freeze,
                    'Repeating Data': is_repeating_data,
                    'Data Limit': data_limit,
                    'Free Bias': free_bias,
                    'Carmel Only': carmel_only,
                    'Using Feature from CAT model alone': CAT_only,
                    'Remark': Remark,
                    'Class Relation': Class_Relation
                    }
        run_DF = run_DF.append([run_dict], ignore_index=True)
        if not os.path.isdir('runs'):
            os.mkdir('runs')

        #RanS 19.7.21, instead of in save_code_files which is buggy
        if not os.path.isdir(location):
            os.mkdir(location)

        run_DF.to_excel(run_file_name)
        print('Created a new Experiment (number {}). It will be saved at location: {}'.format(experiment, location))

        #return location, experiment
        return {'Location': location,
                'Experiment': experiment
                }

    elif experiment is not None and epoch is not None:
        index = run_DF[run_DF['Experiment'] == experiment].index.values[0]
        run_DF.at[index, 'Last Epoch'] = epoch
        run_DF.to_excel(run_file_name)

    elif experiment is not None and model is not None:
        index = run_DF[run_DF['Experiment'] == experiment].index.values[0]
        run_DF.at[index, 'Model'] = model
        run_DF.to_excel(run_file_name)

    elif experiment is not None and transformation_string is not None:
        index = run_DF[run_DF['Experiment'] == experiment].index.values[0]
        run_DF.at[index, 'Transformation String'] = transformation_string
        run_DF.to_excel(run_file_name)

    elif experiment is not None and DataSet_size is not None:
        index = run_DF[run_DF['Experiment'] == experiment].index.values[0]
        run_DF.at[index, 'Train DataSet Size'] = DataSet_size[0]
        run_DF.at[index, 'Test DataSet Size'] = DataSet_size[1]
        run_DF.to_excel(run_file_name)

    elif experiment is not None and DataSet_Slide_magnification is not None:
        index = run_DF[run_DF['Experiment'] == experiment].index.values[0]
        run_DF.at[index, 'Desired Slide Magnification'] = DataSet_Slide_magnification
        run_DF.to_excel(run_file_name)

    elif experiment is not None and test_mean_auc is not None:
        index = run_DF[run_DF['Experiment'] == experiment].index.values[0]
        run_DF.at[index, 'TestSet Mean AUC'] = test_mean_auc
        run_DF.to_excel(run_file_name)


    # In case we want to continue from a previous training session
    else:
        location = run_DF_exp.loc[[experiment], ['Location']].values[0][0]
        test_fold = int(run_DF_exp.loc[[experiment], ['Test Fold']].values[0][0])
        transformations = run_DF_exp.loc[[experiment], ['Transformations']].values[0][0] #RanS 9.12.20
        tile_size = int(run_DF_exp.loc[[experiment], ['Tile Size']].values[0][0])
        tiles_per_bag = int(run_DF_exp.loc[[experiment], ['Tiles Per Bag']].values[0][0])
        num_bags = int(run_DF_exp.loc[[experiment], ['No. of Bags']].values[0][0])
        DX = bool(run_DF_exp.loc[[experiment], ['DX']].values[0][0])
        DataSet_name = str(run_DF_exp.loc[[experiment], ['DataSet']].values[0][0])
        Receptor = str(run_DF_exp.loc[[experiment], ['Receptor']].values[0][0])
        MultiSlide = str(run_DF_exp.loc[[experiment], ['MultiSlide Per Bag']].values[0][0])
        model_name = str(run_DF_exp.loc[[experiment], ['Model']].values[0][0])
        Desired_Slide_magnification = int(run_DF_exp.loc[[experiment], ['Desired Slide Magnification']].values[0][0])
<<<<<<< HEAD
        try:
            free_bias = bool(run_DF_exp.loc[[experiment], ['Free Bias']].values[0][0])
            CAT_only = bool(run_DF_exp.loc[[experiment], ['Using Feature from CAT model alone']].values[0][0])
        except:
            free_bias = np.nan
            CAT_only = np.nan

=======
        free_bias = bool(run_DF_exp.loc[[experiment], ['Free Bias']].values[0][0])
        CAT_only = bool(run_DF_exp.loc[[experiment], ['Using Feature from CAT model alone']].values[0][0]) if not np.isnan(run_DF_exp.loc[[experiment], ['Using Feature from CAT model alone']].values[0][0]) else False
        Class_Relation = float(run_DF_exp.loc[[experiment], ['Class Relation']].values[0][0])
>>>>>>> 1806b35e

        if sys.platform == 'linux':
            if location.split('/')[0] == 'runs':
                location = location_prefix + location

        '''return location, test_fold, transformations, tile_size, tiles_per_bag, num_bags,\
               DX, DataSet_name, Receptor, MultiSlide, model_name, Desired_Slide_magnification,\
               free_bias, CAT_only'''

        return {'Location': location,
                'Test Fold': test_fold,
                'Transformations': transformations,
                'Tile Size': tile_size,
                'Tiles Per Bag': tiles_per_bag,
                'Num Bags': num_bags,
                'DX': DX,
                'Dataset Name': DataSet_name,
                'Receptor': Receptor,
                'MultiSlide': MultiSlide,
                'Model Name': model_name,
                'Desired Slide Magnification': Desired_Slide_magnification,
                'Free Bias': free_bias,
                'CAT Only': CAT_only,
                'Class Relation': Class_Relation
                }


def run_data_multi_model(experiments: List[str] = None, models: List[str] = None,
                         epoch: int = None,  transformation_string: str = None):
    num_experiments = len(experiments)
    if experiments is not None and transformation_string is not None:
        for index in range(num_experiments):
            run_data(experiment=experiments[index], transformation_string=transformation_string)
    elif experiments is not None and models is not None:
        for index in range(num_experiments):
            run_data(experiment=experiments[index], model=models[index])
    elif experiments is not None and epoch is not None:
        for index in range(num_experiments):
            run_data(experiment=experiments[index], epoch=epoch)




def get_concat(im1, im2):
    dst = Image.new('RGB', (im1.width + im2.width, im1.height))
    dst.paste(im1, (0, 0))
    dst.paste(im2, (im1.width, 0))
    return dst


class Cutout(object):
    """Randomly mask out one or more patches from an image.
    Args:
        n_holes (int): Number of patches to cut out of each image.
        length (int): The length (in pixels) of each square patch.
    """
    def __init__(self, n_holes, length):
        self.n_holes = n_holes
        self.length = length

    def __call__(self, img):
        """
        Args:
            img (Tensor): Tensor image of size (C, H, W).
        Returns:
            Tensor: Image with n_holes of dimension length x length cut out of it.
        """
        h = img.size(1)
        w = img.size(2)

        mask = np.ones((h, w), np.float32)

        for n in range(self.n_holes):
            y = torch.randint(low=0, high=h, size=(1,)).numpy()[0]
            x = torch.randint(low=0, high=w, size=(1,)).numpy()[0]
            '''
            # Numpy random numbers will produce the same numbers in every epoch - I changed the random number producer
            # to torch.random to overcome this issue. 
            y = np.random.randint(h)            
            x = np.random.randint(w)
            '''


            y1 = np.clip(y - self.length // 2, 0, h)
            y2 = np.clip(y + self.length // 2, 0, h)
            x1 = np.clip(x - self.length // 2, 0, w)
            x2 = np.clip(x + self.length // 2, 0, w)

            mask[y1: y2, x1: x2] = 0.

        mask = torch.from_numpy(mask)
        mask = mask.expand_as(img)
        img = img * mask

        return img


class MyRotation:
    """Rotate by one of the given angles."""

    def __init__(self, angles):
        self.angles = angles

    def __call__(self, x):
        angle = random.choice(self.angles)
        return transforms.functional.rotate(x, angle)


class MyCropTransform:
    """crop the image at upper left."""

    def __init__(self, tile_size):
        self.tile_size = tile_size

    def __call__(self, x):
        #x = transforms.functional.crop(img=x, top=0, left=0, height=self.tile_size, width=self.tile_size)
        x = transforms.functional.crop(img=x, top=x.size[0] - self.tile_size, left=x.size[1] - self.tile_size, height=self.tile_size, width=self.tile_size)
        return x


class MyGaussianNoiseTransform:
    """add gaussian noise."""

    def __init__(self, sigma):
        self.sigma = sigma

    def __call__(self, x):
        #x += torch.normal(mean=np.zeros_like(x), std=self.sigma)
        stdev = self.sigma[0]+(self.sigma[1]-self.sigma[0])*np.random.rand()
        # convert PIL Image to ndarray
        x_arr = np.asarray(x)

        # random_noise() method will convert image in [0, 255] to [0, 1.0],
        # inherently it use np.random.normal() to create normal distribution
        # and adds the generated noised back to image
        noise_img = random_noise(x_arr, mode='gaussian', var=stdev ** 2)
        noise_img = (255 * noise_img).astype(np.uint8)

        x = Image.fromarray(noise_img)
        return x


class MyMeanPixelRegularization:
    """replace patch with single pixel value"""

    def __init__(self, p):
        self.p = p

    def __call__(self, x):
        if np.random.rand() < self.p:
            x = torch.zeros_like(x) + torch.tensor([[[0.87316266]], [[0.79902739]], [[0.84941472]]])
        return x


def define_transformations(transform_type, train, tile_size, color_param=0.1):

    MEAN = {'TCGA': [58.2069073 / 255, 96.22645279 / 255, 70.26442606 / 255],
            'HEROHE': [224.46091564 / 255, 190.67338568 / 255, 218.47883547 / 255],
            'Ron': [0.8998, 0.8253, 0.9357],
            'Imagenet': [0.485, 0.456, 0.406]
            }

    STD = {'TCGA': [40.40400300279664 / 255, 58.90625962739444 / 255, 45.09334057330417 / 255],
           'HEROHE': [np.sqrt(1110.25292532) / 255, np.sqrt(2950.9804851) / 255, np.sqrt(1027.10911208) / 255],
           'Ron': [0.1125, 0.1751, 0.0787],
           'Imagenet': [0.229, 0.224, 0.225]
           }

    if False: #TODO RanS, implement imagenet normalization where needed
        norm_type = 'Imagenet'
    else:
        norm_type = 'Ron'

    # Setting the transformation:
    if transform_type == 'aug_receptornet':
        final_transform = transforms.Compose([transforms.Normalize(
                                                  mean=(MEAN[norm_type][0], MEAN[norm_type][1], MEAN[norm_type][2]),
                                                  std=(STD[norm_type][0], STD[norm_type][1], STD[norm_type][2]))])
    else:
        final_transform = transforms.Compose([transforms.ToTensor(),
                                              transforms.Normalize(
                                                  mean=(MEAN[norm_type][0], MEAN[norm_type][1], MEAN[norm_type][2]),
                                                  std=(STD[norm_type][0], STD[norm_type][1], STD[norm_type][2]))
                                              ])
    scale_factor = 0.2
    # if self.transform and self.train:
    if transform_type != 'none' and train:
        # TODO: Consider using - torchvision.transforms.RandomErasing(p=0.5, scale=(0.02, 0.33), ratio=(0.3, 3.3), value=0, inplace=False)
        if transform_type == 'flip':
            transform1 = \
                transforms.Compose([transforms.RandomVerticalFlip(),
                                    transforms.RandomHorizontalFlip()])
        elif transform_type == 'rvf': #rotate, vertical flip
            transform1 = \
                transforms.Compose([MyRotation(angles=[0, 90, 180, 270]),
                                    transforms.RandomVerticalFlip()])
        elif transform_type in ['cbnfrsc', 'cbnfrs']:  # color, blur, noise, flip, rotate, scale, +-cutout
            transform1 = \
                transforms.Compose([
                    # transforms.ColorJitter(brightness=(0.65, 1.35), contrast=(0.5, 1.5),
                    transforms.ColorJitter(brightness=(0.85, 1.15), contrast=(0.75, 1.25),  # RanS 2.12.20
                                           saturation=0.1, hue=(-0.1, 0.1)),
                    transforms.GaussianBlur(3, sigma=(1e-7, 1e-1)), #RanS 23.12.20
                    MyGaussianNoiseTransform(sigma=(0, 0.05)),  #RanS 23.12.20
                    transforms.RandomVerticalFlip(),
                    #transforms.RandomHorizontalFlip(),
                    MyRotation(angles=[0, 90, 180, 270]),
                    transforms.RandomAffine(degrees=0, scale=(1, 1 + scale_factor)), #RanS 18.4.21, avoid the need to keep larger patches
                    transforms.CenterCrop(tile_size),  #fix boundary when scaling<1
                ])
        elif transform_type in ['pcbnfrsc', 'pcbnfrs']:  # parameterized color, blur, noise, flip, rotate, scale, +-cutout
            transform1 = \
                transforms.Compose([
                    # transforms.ColorJitter(brightness=(0.65, 1.35), contrast=(0.5, 1.5),
                    #transforms.ColorJitter(brightness=(1-c_param*1, 1+c_param*1), contrast=(1-c_param*2, 1+c_param*2),  # RanS 2.12.20
                    #                       saturation=c_param, hue=(-c_param, c_param)),
                    transforms.ColorJitter(brightness=color_param, contrast=color_param * 2, saturation=color_param, hue=color_param),
                    transforms.GaussianBlur(3, sigma=(1e-7, 1e-1)), #RanS 23.12.20
                    MyGaussianNoiseTransform(sigma=(0, 0.05)),  #RanS 23.12.20
                    transforms.RandomVerticalFlip(),
                    #transforms.RandomHorizontalFlip(),
                    MyRotation(angles=[0, 90, 180, 270]),
                    #transforms.RandomAffine(degrees=0, scale=(1 - scale_factor, 1 + scale_factor)),
                    transforms.RandomAffine(degrees=0, scale=(1, 1 + scale_factor)), #RanS 18.4.21, avoid the need to keep larger patches
                    transforms.CenterCrop(tile_size),  #fix boundary when scaling<1
                ])

        elif transform_type == 'aug_receptornet':  #
        #elif transform_type == 'c_0_05_bnfrsc' or 'c_0_05_bnfrs':  # color 0.1, blur, noise, flip, rotate, scale, +-cutout
            transform1 = \
                transforms.Compose([
                    transforms.ColorJitter(brightness=64.0/255, contrast=0.75, saturation=0.25, hue=0.04),
                    transforms.RandomHorizontalFlip(),
                    MyRotation(angles=[0, 90, 180, 270]),
                    transforms.CenterCrop(tile_size),  #fix boundary when scaling<1
                    #Mean Pixel Regularization
                    transforms.ToTensor(),
                    Cutout(n_holes=1, length=100),  # RanS 24.12.20
                    MyMeanPixelRegularization(p=0.75)
                ])

        elif transform_type == 'cbnfr':  # color, blur, noise, flip, rotate
            transform1 = \
                transforms.Compose([
                    transforms.ColorJitter(brightness=(0.85, 1.15), contrast=(0.75, 1.25),  # RanS 2.12.20
                                           saturation=0.1, hue=(-0.1, 0.1)),
                    transforms.GaussianBlur(3, sigma=(1e-7, 1e-1)), #RanS 23.12.20
                    MyGaussianNoiseTransform(sigma=(0, 0.05)),  #RanS 23.12.20
                    transforms.RandomVerticalFlip(),
                    #transforms.RandomHorizontalFlip(),
                    MyRotation(angles=[0, 90, 180, 270]),
                    transforms.CenterCrop(tile_size),  #fix boundary when scaling<1
                ])
        elif transform_type in ['bnfrsc', 'bnfrs']:  # blur, noise, flip, rotate, scale, +-cutout
            transform1 = \
                transforms.Compose([
                    transforms.GaussianBlur(3, sigma=(1e-7, 1e-1)), #RanS 23.12.20
                    MyGaussianNoiseTransform(sigma=(0, 0.05)),  #RanS 23.12.20
                    transforms.RandomVerticalFlip(),
                    #transforms.RandomHorizontalFlip(),
                    MyRotation(angles=[0, 90, 180, 270]),
                    transforms.RandomAffine(degrees=0, scale=(1, 1 + scale_factor)), #RanS 18.4.21, avoid the need to keep larger patches
                    transforms.CenterCrop(tile_size),  #fix boundary when scaling<1
                ])
        elif transform_type == 'frs':  # flip, rotate, scale
            transform1 = \
                transforms.Compose([
                    transforms.RandomVerticalFlip(),
                    #transforms.RandomHorizontalFlip(),
                    MyRotation(angles=[0, 90, 180, 270]),
                    transforms.RandomAffine(degrees=0, scale=(1, 1 + scale_factor)), #RanS 18.4.21, avoid the need to keep larger patches
                    transforms.CenterCrop(tile_size),  #fix boundary when scaling<1
                ])
        elif transform_type == 'hedcfrs':  # HED color, flip, rotate, scale
            transform1 = \
                transforms.Compose([
                    transforms.ColorJitter(brightness=(0.85, 1.15), contrast=(0.75, 1.25)),
                    HEDColorJitter(sigma=0.05),
                    transforms.RandomVerticalFlip(),
                    #transforms.RandomHorizontalFlip(),
                    MyRotation(angles=[0, 90, 180, 270]),
                    transforms.RandomAffine(degrees=0, scale=(1, 1 + scale_factor)), #RanS 18.4.21, avoid the need to keep larger patches
                    transforms.CenterCrop(tile_size),  # fix boundary when scaling<1
                    #transforms.functional.crop(top=0, left=0, height=tile_size, width=tile_size)
                    # fix boundary when scaling<1
                ])

        transform = transforms.Compose([transform1, final_transform])
    else:
        transform = final_transform

    if transform_type in ['cbnfrsc', 'bnfrsc', 'c_0_05_bnfrsc', 'pcbnfrsc']:
        transform.transforms.append(Cutout(n_holes=1, length=100)) #RanS 24.12.20

    #RanS 14.1.21 - mean pixel regularization
    #if transform_type == 'aug_receptornet':
    #    transform.transforms.append(MyMeanPixelRegularization(p=0.75))
        #transform.transforms.append(transforms.RandomApply(torch.nn.ModuleList([MyMeanPixelRegularization]), p=0.75))

    return transform


def get_datasets_dir_dict(Dataset: str):
    dir_dict = {}
    TCGA_gipdeep_path = r'/mnt/gipmed_new/Data/Breast/TCGA'
    ABCTB_gipdeep_path = r'/mnt/gipmed_new/Data/Breast/ABCTB/ABCTB'
    HEROHE_gipdeep_path = r'/mnt/gipmed_new/Data/Breast/HEROHE'
    SHEBA_gipdeep_path = r'/mnt/gipnetapp_public/sgils/Breast/Sheba/SHEBA'
    ABCTB_TIF_gipdeep_path = r'/mnt/gipmed_new/Data/ABCTB_TIF'
    CARMEL_gipdeep_path = r'/mnt/gipmed_new/Data/Breast/Carmel'
    TCGA_LUNG_gipdeep_path = r'/mnt/gipmed_new/Data/Lung/TCGA_Lung/TCGA_LUNG'
    LEUKEMIA_gipdeep_path = r'/mnt/gipmed_new/Data/BoneMarrow/LEUKEMIA'
    Ipatimup_gipdeep_path = r'/mnt/gipmed_new/Data/Breast/Ipatimup'
    Covilha_gipdeep_path = r'/mnt/gipmed_new/Data/Breast/Covilha'

    TCGA_ran_path = r'C:\ran_data\TCGA_example_slides\TCGA_examples_131020_flat\TCGA'
    HEROHE_ran_path = r'C:\ran_data\HEROHE_examples'
    ABCTB_ran_path = r'C:\ran_data\ABCTB\ABCTB_examples\ABCTB'

    TCGA_omer_path = r'/Users/wasserman/Developer/WSI_MIL/All Data/TCGA'
    HEROHE_omer_path = r'/Users/wasserman/Developer/WSI_MIL/All Data/HEROHE'
    CARMEL_omer_path = r'/Users/wasserman/Developer/WSI_MIL/All Data/CARMEL'

    if Dataset == 'ABCTB_TCGA':
        if sys.platform == 'linux':  # GIPdeep
            dir_dict['TCGA'] = TCGA_gipdeep_path
            #dir_dict['ABCTB'] = ABCTB_gipdeep_path
            dir_dict['ABCTB'] = ABCTB_TIF_gipdeep_path
        elif sys.platform == 'win32':  # GIPdeep
            dir_dict['TCGA'] = TCGA_ran_path
            dir_dict['ABCTB'] = ABCTB_ran_path

    elif Dataset == 'CARMEL':
        if sys.platform == 'linux':  # GIPdeep
            for ii in np.arange(1, 9):
                dir_dict['CARMEL' + str(ii)] = os.path.join(CARMEL_gipdeep_path, 'Batch_' + str(ii), 'CARMEL' + str(ii))
        elif sys.platform == 'darwin':  # Omer
            dir_dict['CARMEL'] = CARMEL_omer_path

    elif (Dataset[:6] == 'CARMEL') and (len(Dataset) > 6):
        batch_num = Dataset[6:]
        if sys.platform == 'linux':  # GIPdeep
            dir_dict[Dataset] = os.path.join(CARMEL_gipdeep_path, 'Batch_' + batch_num, 'CARMEL' + batch_num)
        elif sys.platform == 'win32':  # Ran local
            dir_dict[Dataset] = TCGA_ran_path #temp for debug only

    elif Dataset == 'CAT':
        if sys.platform == 'linux':  # GIPdeep
            for ii in np.arange(1, 9):
                dir_dict['CARMEL' + str(ii)] = os.path.join(CARMEL_gipdeep_path, 'Batch_' + str(ii), 'CARMEL' + str(ii))
            dir_dict['TCGA'] = TCGA_gipdeep_path
            #dir_dict['HEROHE'] = HEROHE_gipdeep_path
            #dir_dict['ABCTB'] = ABCTB_gipdeep_path
            dir_dict['ABCTB'] = ABCTB_TIF_gipdeep_path

        elif sys.platform == 'win32':  #Ran local
            dir_dict['TCGA'] = TCGA_ran_path
            dir_dict['HEROHE'] = HEROHE_ran_path

        elif sys.platform == 'darwin':   #Omer local
            dir_dict['TCGA'] = TCGA_omer_path
            dir_dict['HEROHE'] = HEROHE_omer_path

        else:
            raise Exception('Unrecognized platform')

    elif Dataset == 'TCGA_LUNG':
        if sys.platform == 'linux':  # GIPdeep
            dir_dict['TCGA_LUNG'] = TCGA_LUNG_gipdeep_path

    elif Dataset == 'TCGA':
        if sys.platform == 'linux':  # GIPdeep
            dir_dict['TCGA'] = TCGA_gipdeep_path

        elif sys.platform == 'win32':  # Ran local
            dir_dict['TCGA'] = TCGA_ran_path

        elif sys.platform == 'darwin':  # Omer local
            dir_dict['TCGA'] = TCGA_omer_path

        else:
            raise Exception('Unrecognized platform')

    elif Dataset == 'HEROHE':
        if sys.platform == 'linux':  # GIPdeep
            dir_dict['HEROHE'] = HEROHE_gipdeep_path

        elif sys.platform == 'win32':  # Ran local
            dir_dict['HEROHE'] = HEROHE_ran_path

        elif sys.platform == 'darwin':  # Omer local
            dir_dict['HEROHE'] = HEROHE_omer_path

    elif Dataset == 'ABCTB_TIF':
        if sys.platform == 'linux':  # GIPdeep
            #dir_dict['ABCTB_TIF'] = r'/home/womer/project/All Data/ABCTB_TIF'
            dir_dict['ABCTB_TIF'] = ABCTB_TIF_gipdeep_path
        elif sys.platform == 'darwin':  # Omer local
            dir_dict['ABCTB_TIF'] = r'All Data/ABCTB_TIF'
        else:
            raise Exception('Unsupported platform')

    elif Dataset == 'ABCTB_TILES':
        if sys.platform == 'linux':  # GIPdeep
            dir_dict['ABCTB_TILES'] = r'/home/womer/project/All Data/ABCTB_TILES'
        elif sys.platform == 'darwin':  # Omer local
            dir_dict['ABCTB_TILES'] = r'All Data/ABCTB_TILES'

    elif Dataset == 'ABCTB':
        if sys.platform == 'linux':  # GIPdeep Run from local files
            #dir_dict['ABCTB'] = ABCTB_gipdeep_path
            dir_dict['ABCTB'] = ABCTB_TIF_gipdeep_path
            #dir_dict['ABCTB'] = r'/mnt/gipmed_new/Data/Breast/ABCTB/mrxs_50test_temp/ABCTB' #temp RanS 9.11.21
            #dir_dict['ABCTB'] = r'/mnt/gipmed_new/Data/Breast/ABCTB/tif_49_slides' #temp RanS 9.11.21

        elif sys.platform == 'win32':  # Ran local
            dir_dict['ABCTB'] = ABCTB_ran_path

        elif sys.platform == 'darwin':  # Omer local
            dir_dict['ABCTB'] = r'All Data/ABCTB_TIF'

    elif Dataset == 'SHEBA':
        if sys.platform == 'linux':
            dir_dict['SHEBA'] = SHEBA_gipdeep_path

    elif Dataset == 'PORTO_HE':
        if sys.platform == 'linux':
            dir_dict['PORTO_HE'] = r'/mnt/gipnetapp_public/sgils/LUNG/PORTO_HE'
        elif sys.platform == 'win32':  # Ran local
            dir_dict['PORTO_HE'] = r'C:\ran_data\Lung_examples\LUNG'
        elif sys.platform == 'darwin':  # Omer local
            dir_dict['PORTO_HE'] = 'All Data/LUNG'

    elif Dataset == 'PORTO_PDL1':
        if sys.platform == 'linux':
            dir_dict['PORTO_PDL1'] = r'/mnt/gipnetapp_public/sgils/LUNG/PORTO_PDL1'
        elif sys.platform == 'win32':  # Ran local
            #dir_dict['PORTO_PDL1'] = r'C:\ran_data\IHC_examples\PORTO_PDL1'
            dir_dict['PORTO_PDL1'] = r'C:\ran_data\IHC_examples\temp_8_slides\PORTO_PDL1'

    elif Dataset == 'LEUKEMIA':
        if sys.platform == 'linux':  # GIPdeep
            dir_dict['LEUKEMIA'] = LEUKEMIA_gipdeep_path

    elif Dataset == 'IC':
        if sys.platform == 'linux':  # GIPdeep
            dir_dict['Ipatimup'] = Ipatimup_gipdeep_path
            dir_dict['Covilha'] = Covilha_gipdeep_path

    return dir_dict


def assert_dataset_target(DataSet, target_kind):
    if DataSet == 'PORTO_HE' and target_kind not in ['PDL1', 'EGFR']:
        raise ValueError('For PORTO_HE DataSet, target should be one of: PDL1, EGFR')
    elif DataSet == 'PORTO_PDL1' and target_kind != 'PDL1':
        raise ValueError('For PORTO_PDL1 DataSet, target should be PDL1')
    elif DataSet == 'HEROHE' and target_kind != 'Her2':
        raise ValueError('for HEROHE DataSet, target should be Her2')
    #elif (DataSet == 'TCGA' or DataSet == 'CARMEL' or DataSet == 'CAT') and target_kind not in ['ER', 'PR', 'Her2', 'OR']:
    elif (DataSet in ['TCGA', 'CAT', 'IC']) and target_kind not in ['ER', 'PR', 'Her2', 'OR']:
        raise ValueError('target should be one of: ER, PR, Her2, OR')
    elif (DataSet == 'CARMEL') and target_kind not in ['ER', 'PR', 'Her2', 'OR', 'Ki67', 'ER100']:
        raise ValueError('target should be one of: ER, PR, Her2, OR')
    elif (DataSet == 'RedSquares') and target_kind != 'RedSquares':
        raise ValueError('target should be: RedSquares')
    elif DataSet == 'SHEBA' and target_kind != 'Onco':
        raise ValueError('for SHEBA DataSet, target should be Onco')
    elif DataSet == 'TCGA_LUNG' and target_kind not in ['is_cancer', 'is_LUAD', 'is_full_cancer']:
        raise ValueError('for TCGA_LUNG DataSet, target should be is_cancer or is_LUAD')
    elif DataSet == 'LEUKEMIA' and target_kind not in ['ALL','is_B','is_HR', 'is_over_6', 'is_over_10', 'is_over_15', 'WBC_over_20', 'WBC_over_50', 'is_HR_B', 'is_tel_aml_B', 'is_tel_aml_non_hr_B']:
        raise ValueError('for LEUKEMIA DataSet, target should be ALL, is_B, is_HR, is_over_6, is_over_10, is_over_15, WBC_over_20, WBC_over_50, is_HR_B, is_tel_aml_B, is_tel_aml_non_hr_B')
    elif (DataSet in ['ABCTB', 'ABCTB_TIF']) and target_kind not in ['ER', 'PR', 'Her2', 'survival', 'Survival_Time', 'Survival_Binary']:
        raise ValueError('target should be one of: ER, PR, Her2, survival, Survival_Time, Survival_Binary')

def show_patches_and_transformations(X, images, tiles, scale_factor, tile_size):
    fig1, fig2, fig3, fig4, fig5 = plt.figure(), plt.figure(), plt.figure(), plt.figure(), plt.figure()
    fig1.set_size_inches(32, 18)
    fig2.set_size_inches(32, 18)
    fig3.set_size_inches(32, 18)
    fig4.set_size_inches(32, 18)
    fig5.set_size_inches(32, 18)
    grid1 = ImageGrid(fig1, 111, nrows_ncols=(2, 5), axes_pad=0)
    grid2 = ImageGrid(fig2, 111, nrows_ncols=(2, 5), axes_pad=0)
    grid3 = ImageGrid(fig3, 111, nrows_ncols=(2, 5), axes_pad=0)
    grid4 = ImageGrid(fig4, 111, nrows_ncols=(2, 5), axes_pad=0)
    grid5 = ImageGrid(fig5, 111, nrows_ncols=(2, 5), axes_pad=0)

    for ii in range(10):
        img1 = np.squeeze(images[ii, :, :, :])
        grid1[ii].imshow(np.transpose(img1, axes=(1, 2, 0)))

        img2 = np.squeeze(X[ii, :, :, :])
        grid2[ii].imshow(np.transpose(img2, axes=(1, 2, 0)))

        trans_no_norm = \
            transforms.Compose([
                transforms.ColorJitter(brightness=(0.85, 1.15), contrast=(0.75, 1.25), saturation=0.1,
                                       hue=(-0.1, 0.1)),
                transforms.RandomVerticalFlip(),
                transforms.RandomHorizontalFlip(),
                MyRotation(angles=[0, 90, 180, 270]),
                transforms.RandomAffine(degrees=0, scale=(1 - scale_factor, 1 + scale_factor)),
                transforms.CenterCrop(tile_size),  # fix boundary when scaling<1
                transforms.ToTensor()
            ])

        img3 = trans_no_norm(tiles[ii])
        grid3[ii].imshow(np.transpose(img3, axes=(1, 2, 0)))

        trans0 = transforms.ToTensor()
        img4 = trans0(tiles[ii])
        grid4[ii].imshow(np.transpose(img4, axes=(1, 2, 0)))

        color_trans = transforms.Compose([
            transforms.ColorJitter(brightness=(0.85, 1.15), contrast=(0.75, 1.25),  # RanS 2.12.20
                                   saturation=0.1, hue=(-0.1, 0.1)),
            #transforms.ColorJitter(brightness=64.0/255, contrast=0.75, saturation=0.25, hue=0.04),  # RanS 13.1.21
            transforms.ToTensor()])

        '''blur_trans = transforms.Compose([
            transforms.GaussianBlur(5, sigma=0.1),  # RanS 23.12.20
            transforms.ToTensor()])

        noise_trans = transforms.Compose([
            MyGaussianNoiseTransform(sigma=(0.05, 0.05)),  # RanS 23.12.20
            transforms.ToTensor()])

        cutout_trans = transforms.Compose([
            transforms.ToTensor(),
            Cutout(n_holes=1, length=100)])  # RanS 24.12.20]'''

        img5 = color_trans(tiles[ii])
        # img5 = blur_trans(tiles[ii])
        # img5 = noise_trans(tiles[ii])
        #img5 = cutout_trans(tiles[ii])
        grid5[ii].imshow(np.transpose(img5, axes=(1, 2, 0)))

    fig1.suptitle('original patches', fontsize=14)
    fig2.suptitle('final patches', fontsize=14)
    fig3.suptitle('all trans before norm', fontsize=14)
    fig4.suptitle('original patches, before crop', fontsize=14)
    fig5.suptitle('color transform only', fontsize=14)

    plt.show()


def get_model(model_name, saved_model_path='none'):
    #if train_type == 'MIL':
    # MIL models
    if model_name == 'resnet50_gn':
        model = ResNet50_GN_GatedAttention()
    elif model_name == 'receptornet':
        model = ReceptorNet('resnet50_2FC', saved_model_path)
    elif model_name == 'receptornet_preact_resnet50':
        model = ReceptorNet('preact_resnet50', saved_model_path)
    #elif train_type == 'REG':

    #REG models
    elif model_name == 'resnet50_3FC':
        model = nets.resnet50_with_3FC()
    elif model_name == 'preact_resnet50':
        model = nets.PreActResNet50()
    elif model_name == 'resnet50_gn':
        model = nets.ResNet50_GN()
    elif model_name == 'resnet18':
        model = nets.ResNet_18()
    elif model_name == 'resnet50':
        model = nets.ResNet_50()
    else:
        print('model not defined!')
    return model


def save_code_files(args: argsNamespace, train_DataSet):
    """
    This function saves the code files and argparse data to a Code directory within the run path.
    :param args: argsparse Namespace of the run.
    :return:
    """
    code_files_path = os.path.join(args.output_dir, 'Code')
    # Get the filename that called this function
    frame = inspect.stack()[1]
    module = inspect.getmodule(frame[0])
    full_filename = module.__file__
    args.run_file = full_filename.split('/')[-1]

    args_dict = vars(args)

    # Add Grid Data:
    data_dict = args_dict
    # grid_meta_data_file = os.path.join(train_DataSet.ROOT_PATH, train_DataSet.DataSet, 'Grids', 'production_meta_data.xlsx')
    if train_DataSet.train_type != 'Features':
        for _, key in enumerate(train_DataSet.dir_dict):
            grid_meta_data_file = os.path.join(train_DataSet.dir_dict[key], 'Grids_' + str(train_DataSet.desired_magnification), 'production_meta_data.xlsx')
            if os.path.isfile(grid_meta_data_file):
                grid_data_DF = pd.read_excel(grid_meta_data_file)
                grid_dict = grid_data_DF.to_dict('split')
                grid_dict['dataset'] = key
                grid_dict.pop('index')
                grid_dict.pop('columns')
                data_dict[key + '_grid'] = grid_dict

    data_DF = pd.DataFrame([data_dict]).transpose()

    if not os.path.isdir(code_files_path):
        #os.mkdir(args.output_dir)
        os.mkdir(code_files_path)
    data_DF.to_excel(os.path.join(code_files_path, 'run_arguments.xlsx'))
    # Get all .py files in the code path:
    py_files = glob.glob('*.py')
    for _, file in enumerate(py_files):
        #copy2(file, os.path.join(code_files_path, os.path.basename(file)))
        copyfile(file, os.path.join(code_files_path, os.path.basename(file)))

def extract_tile_scores_for_slide(all_features, models):
    # Save tile scores and last models layer bias difference to file:
    tile_scores_list = []
    for index in range(len(models)):
        model = models[index]

        # Compute for each tile the multiplication between it's feature vector and the last layer weight difference vector:
        try:  # In case this part in not packed in Sequential we'll need this try statement
            last_layer_weights = model.classifier[0].weight.detach().cpu().numpy()
        except TypeError:
            last_layer_weights = model.classifier.weight.detach().cpu().numpy()

        f = last_layer_weights[1] - last_layer_weights[0]
        mult = np.matmul(f, all_features)

        if len(mult.shape) == 1:
            tile_scores_list.append(mult)
        else:
            tile_scores_list.append(mult[:, index])

    return tile_scores_list


'''
def extract_tile_scores_for_slide_1(all_features, models, Output_Dirs, Epochs, data_path, slide_name):
    # Save tile scores and last models layer bias difference to file:
    tile_scores_list = []
    for index in range(len(models)):
        model = models[index]
        output_dir = Output_Dirs[index]
        epoch = Epochs[index]

        if not os.path.isdir(os.path.join(data_path, output_dir, 'Inference')):
            os.mkdir(os.path.join(data_path, output_dir, 'Inference'))
        if not os.path.isdir(os.path.join(data_path, output_dir, 'Inference', 'Tile_Scores')):
            os.mkdir(os.path.join(data_path, output_dir, 'Inference', 'Tile_Scores'))
        if not os.path.isdir(os.path.join(data_path, output_dir, 'Inference', 'Tile_Scores', 'Epoch_' + str(epoch))):
            os.mkdir(os.path.join(data_path, output_dir, 'Inference', 'Tile_Scores', 'Epoch_' + str(epoch)))

        slide_score_filename = '.'.join(slide_name[0].split('/')[-1].split('.')[:-1]) + '--epoch_' + str(
            epoch) + '--scores.xlsx'
        full_slide_scores_filename = os.path.join(data_path, output_dir, 'Inference', 'Tile_Scores', 'Epoch_' + str(epoch), slide_score_filename)

        # Compute for each tile the multiplication between it's feature vector and the last layer weight difference vector:
        last_layer_weights = model.classifier[0].weight.detach().cpu().numpy()
        f = last_layer_weights[1] - last_layer_weights[0]
        mult = np.matmul(f, all_features)

        tile_scores_list.append(mult[:, index])

        model_bias_filename = 'epoch_' + str(epoch) + '-bias.xlsx'
        full_model_bias_filename = os.path.join(data_path, output_dir, 'Inference', 'Tile_Scores', 'Epoch_' + str(epoch),
                                                model_bias_filename)

        if not os.path.isfile(full_model_bias_filename):
            last_layer_bias = model.classifier[0].bias.detach().cpu().numpy()
            last_layer_bias_diff = last_layer_bias[1] - last_layer_bias[0]

            last_layer_bias_DF = pd.DataFrame([last_layer_bias_diff])
            last_layer_bias_DF.to_excel(full_model_bias_filename)

    return tile_scores_list
'''

def save_all_slides_and_models_data(all_slides_tile_scores, all_slides_final_scores,
                                    all_slides_weights_before_softmax, all_slides_weights_after_softmax,
                                    models, Output_Dirs, Epochs, data_path, true_test_path: str = ''):

    # Save slide scores to file:
    for num_model in range(len(models)):
        if type(Output_Dirs) is str:
            output_dir = Output_Dirs
        else:
            output_dir = Output_Dirs[num_model]

        epoch = Epochs[num_model]
        model = models[num_model]

        if not os.path.isdir(os.path.join(data_path, output_dir, 'Inference')):
            os.mkdir(os.path.join(data_path, output_dir, 'Inference'))
        if not os.path.isdir(os.path.join(data_path, output_dir, 'Inference', 'Tile_Scores')):
            os.mkdir(os.path.join(data_path, output_dir, 'Inference', 'Tile_Scores'))
        if not os.path.isdir(os.path.join(data_path, output_dir, 'Inference', 'Tile_Scores', 'Epoch_' + str(epoch))):
            os.mkdir(os.path.join(data_path, output_dir, 'Inference', 'Tile_Scores', 'Epoch_' + str(epoch)))

        if true_test_path != '':
            if not os.path.isdir(os.path.join(data_path, output_dir, 'Inference', 'Tile_Scores', 'Epoch_' + str(epoch), true_test_path)):
                os.mkdir(os.path.join(data_path, output_dir, 'Inference', 'Tile_Scores', 'Epoch_' + str(epoch), true_test_path))


        model_bias_filename = 'epoch_' + str(epoch) + '-bias.xlsx'
        full_model_bias_filename = os.path.join(data_path, output_dir, 'Inference', 'Tile_Scores',
                                                'Epoch_' + str(epoch),
                                                true_test_path,
                                                model_bias_filename)
        if not os.path.isfile(full_model_bias_filename):
            try:  # In case this part in not packed in Sequential we'll need this try statement
                last_layer_bias = model.classifier[0].bias.detach().cpu().numpy()
            except TypeError:
                last_layer_bias = model.classifier.bias.detach().cpu().numpy()

            last_layer_bias_diff = last_layer_bias[1] - last_layer_bias[0]

            last_layer_bias_DF = pd.DataFrame([last_layer_bias_diff])
            last_layer_bias_DF.to_excel(full_model_bias_filename)

        if type(all_slides_tile_scores) == dict:
            all_slides_tile_scores_REG = all_slides_tile_scores['REG']
            all_slides_final_scores_REG = all_slides_final_scores['REG']
            all_slides_tile_scores = all_slides_tile_scores['MIL']
            all_slides_final_scores = all_slides_final_scores['MIL']

            all_slides_tile_scores_REG_DF = pd.DataFrame(all_slides_tile_scores_REG[num_model]).transpose()
            all_slides_final_scores_REG_DF = pd.DataFrame(all_slides_final_scores_REG[num_model]).transpose()

            tile_scores_file_name_REG = os.path.join(data_path, output_dir, 'Inference', 'Tile_Scores', 'Epoch_' + str(epoch), true_test_path, 'tile_scores_REG.xlsx')
            slide_score_file_name_REG = os.path.join(data_path, output_dir, 'Inference', 'Tile_Scores', 'Epoch_' + str(epoch), true_test_path, 'slide_scores_REG.xlsx')

            all_slides_tile_scores_REG_DF.to_excel(tile_scores_file_name_REG)
            all_slides_final_scores_REG_DF.to_excel(slide_score_file_name_REG)

        all_slides_tile_scores_DF = pd.DataFrame(all_slides_tile_scores[num_model]).transpose()
        all_slides_final_scores_DF = pd.DataFrame(all_slides_final_scores[num_model]).transpose()
        all_slides_weights_before_sofrmax_DF = pd.DataFrame(all_slides_weights_before_softmax[num_model]).transpose()
        all_slides_weights_after_softmax_DF = pd.DataFrame(all_slides_weights_after_softmax[num_model]).transpose()

        tile_scores_file_name = os.path.join(data_path, output_dir, 'Inference', 'Tile_Scores', 'Epoch_' + str(epoch), true_test_path, 'tile_scores.xlsx')
        slide_score_file_name = os.path.join(data_path, output_dir, 'Inference', 'Tile_Scores', 'Epoch_' + str(epoch), true_test_path, 'slide_scores.xlsx')
        tile_weights_before_softmax_file_name = os.path.join(data_path, output_dir, 'Inference', 'Tile_Scores', 'Epoch_' + str(epoch), true_test_path, 'tile_weights_before_softmax.xlsx')
        tile_weights_after_softmax_file_name = os.path.join(data_path, output_dir, 'Inference', 'Tile_Scores', 'Epoch_' + str(epoch), true_test_path, 'tile_weights_after_softmax.xlsx')

        all_slides_tile_scores_DF.to_excel(tile_scores_file_name)
        all_slides_final_scores_DF.to_excel(slide_score_file_name)
        all_slides_weights_before_sofrmax_DF.to_excel(tile_weights_before_softmax_file_name)
        all_slides_weights_after_softmax_DF.to_excel(tile_weights_after_softmax_file_name)

        print('Tile scores for model {}/{} has been saved !'.format(num_model + 1, len(models)))


def map_original_grid_list_to_equiv_grid_list(adjusted_tile_size, grid_list):
    """
    This function is used in datasets.Full_Slide_Inference_Dataset.
    It's use is to find the corresponding locations in the equivalent grid list of the tiles in the original_grid_list
    """
    equivalent_grid = []
    for location in grid_list:
        equivalent_location = (location[0] // adjusted_tile_size, location[1] // adjusted_tile_size)
        equivalent_grid.append(equivalent_location)

    return equivalent_grid

def gather_per_patient_data(all_targets, all_scores_for_class_1, all_patient_barcodes):
    """
    This function gets 3 lists containing data about slides targets, scores (for class 1 - positive) and patient barcodes.
    The function computes and returns the mean score for all slides that belong to the same patient.
    The function uses the targets list to make sure that all targets for the same patient are the equal and return it's value

    :param all_targets:
    :param all_scores_for_class_1:
    :param all_patient_barcodes:
    :return:
    """

    targets_dict = {}
    scores_dict = {}

    # first, we'll gather all the data for specific patients
    for idx, patient in enumerate(all_patient_barcodes):
        if patient in targets_dict:
            targets_dict[patient].append(all_targets[idx])
            scores_dict[patient].append(all_scores_for_class_1[idx])
        else:
            targets_dict[patient] = [all_targets[idx]]
            scores_dict[patient] = [all_scores_for_class_1[idx]]

    # Now, we'll find the mean values for each patient:
    all_targets_per_patient, all_scores_for_class_1_per_patient = [], []
    patient_barcodes = targets_dict.keys()
    for barcode in patient_barcodes:
        targets = np.array(targets_dict[barcode])
        scores_mean = np.array(scores_dict[barcode]).mean()

        # Check that all targets for the same patient are the same.
        if targets[0] != targets.mean():
            raise Exception('Not all targets for patient {} are equal'.format(barcode))

        all_targets_per_patient.append(int(targets.mean()))
        all_scores_for_class_1_per_patient.append(scores_mean)

    return all_targets_per_patient, all_scores_for_class_1_per_patient


def balance_dataset(meta_data_DF):
    seed(2021)
    meta_data_DF['use_in_balanced_data_ER'] = 0
    meta_data_DF.loc[meta_data_DF['ER status'] == 'Negative', 'use_in_balanced_data_ER'] = 1  # take all negatives
    # from all positives, take the same amount as negatives
    patient_list, patient_ind_list, patient_inverse_list = np.unique(
        np.array(meta_data_DF['patient barcode']).astype('str'), return_index=True, return_inverse=True)

    # get patient status for each patient
    # for patients with multiple statuses, the first one will be taken. These cases are rare.
    patient_status = []
    for i_patient in patient_ind_list:
        patient_status.append(meta_data_DF.loc[i_patient, 'ER status'])

    N_negative_patients = np.sum(np.array(patient_status) == 'Negative')
    positive_patient_ind_list = np.where(np.array(patient_status) == 'Positive')

    # take N_negative_patients positive patient
    positive_patients_inds_to_take = sample(list(positive_patient_ind_list[0]), k=N_negative_patients)
    for patient_to_take in positive_patients_inds_to_take:
        meta_data_DF.loc[patient_inverse_list == patient_to_take, 'use_in_balanced_data_ER'] = 1

    return meta_data_DF


class FocalLoss(torch.nn.Module):
    def __init__(self, weight=None, gamma=2):
        super(FocalLoss, self).__init__()
        w = weight if weight is not None else torch.FloatTensor([1., 1.])
        self.register_buffer("weight", w)
        #self.weight = w #RanS 18.7.21
        self.gamma = gamma

    def forward(self, input, target):
        ce = F.cross_entropy(input, target.long(), reduction='none')
        pt = torch.exp(-ce)
        ce *= torch.matmul(torch.nn.functional.one_hot(target.long(), num_classes=2).float(), self.weight)
        return ((1 - pt) ** self.gamma * ce).mean()


class EmbedSquare(object):
    def __init__(self, size=16, stride=8, pad=4, minibatch_size=1, color='Testing'):
        self.size = size
        self.stride = stride
        self.pad = pad
        self.minibatch = minibatch_size
        self.normalized_square = torch.zeros(1, 3, self.size, self.size)
        self.color = color

        if color == 'Black':
            self.normalized_square[:, 0, :, :], \
            self.normalized_square[:, 1, :, :], \
            self.normalized_square[:, 2, :, :] = -7.9982, -4.7133, -11.8895  # Value of BLACK pixel after normalization
        elif color == 'White':
            self.normalized_square[:, 0, :, :], \
            self.normalized_square[:, 1, :, :], \
            self.normalized_square[:, 2, :, :] = 0.8907, 0.9977, 0.8170  # Value of WHITE pixel after normalization
        elif color == 'Gray':
            self.normalized_square[:, 0, :, :], \
            self.normalized_square[:, 1, :, :], \
            self.normalized_square[:, 2, :, :] = -3.5712, - 1.8690, - 5.5611  # Value of GRAY pixel after normalization
        elif color == 'Testing':
            self.normalized_square = torch.ones(1, 3, self.size, self.size) * 255
        else:
            raise Exception('Color choice do not match to any of the options (White/ Black)')

    def __call__(self, image):
        if len(image.shape) == 3:
            _, tile_size, _ = image.shape
        elif len(image.shape) == 4:
            _, _, tile_size, _ = image.shape

        if type(image) != torch.Tensor:
            raise Exception('Image is not in correct format')

        new_image = torch.zeros((1, 3, tile_size + 2 * self.pad, tile_size + 2 * self.pad))
        new_image[:, :, self.pad:self.pad + tile_size, self.pad:self.pad + tile_size] = image

        init = {'Row': 0,
                'Col': 0}
        '''init_2048 = {'Row': 0,
                      'Col': 0}'''

        total_jumps = 256 // self.stride
        output_images = []
        output_images.append(image.reshape([1, 3, tile_size, tile_size]))  # Adding the basic tile to the list
        minibatch_size = 0
        counter = 0
        #quit=False
        image_output_minibatch = torch.zeros((self.minibatch, 3, tile_size, tile_size))
        if tile_size == 2048:  # We'll need to put 16 squares (4X4) and not just one
            # At first we need to create a basic square mask.
            basic_mask = np.zeros((1808, 1808), dtype=bool)
            for row_idx in range(8):
                for col_idx in range(8):
                    basic_mask[256 * row_idx:256 * row_idx + 16, 256 * col_idx:256 * col_idx + 16] = True

        print('Creating square embeded tiles...')
        for row_idx in tqdm(range(0, total_jumps)):
            '''if quit:
                break'''
            init['Row'] = row_idx * self.stride
            init['Col'] = 0
            for col_idx in range(0, total_jumps):
                '''if quit:
                    break'''
                image_output = torch.clone(new_image)
                init['Col'] = col_idx * self.stride
                if tile_size == 256:
                    image_output[:, :, init['Row']:self.size + init['Row'], init['Col']:self.size + init['Col']] = self.normalized_square

                elif tile_size == 2048:  # We need to put 16 squares (4X4) and not just one
                    mask = np.zeros_like(image_output, dtype=bool)
                    mask[:, :, init['Row']:1808 + init['Row'], init['Col']:1808 + init['Col']] = basic_mask
                    np.place(image_output.numpy(), mask, self.normalized_square[0, 0, 0, 0].item())

                    '''for row_2048_idx in range(0, 8):
                        init_2048['Row'] = init['Row'] + row_2048_idx * 256  # 256 is the stride for multiple cutouts in a big tile
                        init_2048['Col'] = 0
                        #plt.imshow(image_output.squeeze(0).numpy().transpose(1, 2, 0))
                        for col_2048_idx in range(0, 8):
                            init_2048['Col'] = init['Col'] + col_2048_idx * 256  # 256 is the stride for multiple cutouts in a big tile
                            if init_2048['Row'] == init['Row'] and init_2048['Col'] == init['Col']:
                                continue  # We can skip the first square since it has already been inserted

                            image_output[:, :,
                            init_2048['Row']:self.size + init_2048['Row'],
                            init_2048['Col']:self.size + init_2048['Col']] = self.normalized_square'''


                # Now we have to cut the padding:
                image_output = image_output[:, :, self.pad: + self.pad + tile_size, self.pad: + self.pad + tile_size]

                # And add the output image to the list of ready images with the cutout:
                image_output_minibatch[minibatch_size, :, :, :] = image_output
                minibatch_size += 1
                counter += 1

                if counter == 1024:
                    output_images.append(image_output_minibatch[:minibatch_size, :, :, :])
                    break
                if minibatch_size == self.minibatch:
                    output_images.append(image_output_minibatch)
                    minibatch_size = 0
                    image_output_minibatch = torch.zeros((self.minibatch, 3, tile_size, tile_size))
                '''if len(output_images) == 6:
                    quit=True'''

        return output_images


def dataset_properties_to_location(dataset_name_list: list, receptor: str, test_fold: int, is_train: bool = False):
    # Basic data definition:
    if sys.platform == 'darwin':
        dataset_full_data_dict = {'TCGA_ABCTB':
                                      {'ER':
                                           {1:
                                                {'Train': r'/Users/wasserman/Developer/WSI_MIL/All Data/Features/ER/Ran_Exp_293-TestFold_1/Train',
                                                 'Test': r'/Users/wasserman/Developer/WSI_MIL/All Data/Features/ER/Ran_Exp_293-TestFold_1/Test',
                                                 'Dataset name': r'FEATURES: Exp_293-ER-TestFold_1'
                                                 }
                                            }
                                       },
                                  'CAT':
                                      {'ER':
                                           {1:
                                                {'Train': r'/Users/wasserman/Developer/WSI_MIL/All Data/Features/ER/Ran_Exp_355-TestFold_1/Train',
                                                 'Test': r'/Users/wasserman/Developer/WSI_MIL/All Data/Features/ER/Ran_Exp_355-TestFold_1/Test',
                                                 'Dataset name': r'FEATURES: Exp_355-ER-TestFold_1',
                                                 'Regular model location': r'/Users/wasserman/Developer/WSI_MIL/Data from gipdeep/runs/Ran_models/ER/CAT_355_TF_1/model_data_Epoch_1000.pt'}
                                            }
                                       },
                                  'CARMEL':
                                      {'ER':
                                           {1:
                                                {'Train': r'/Users/wasserman/Developer/WSI_MIL/All Data/Features/ER/Ran_Exp_358-TestFold_1/Train',
                                                 'Test': r'/Users/wasserman/Developer/WSI_MIL/All Data/Features/ER/Ran_Exp_358-TestFold_1/Test',
                                                 'Dataset name': r'FEATURES: Exp_358-ER-TestFold_1',
                                                 'Regular model location': r'/Users/wasserman/Developer/WSI_MIL/Data from gipdeep/runs/Ran_models/ER/CARMEL_358-TF_1/model_data_Epoch_1000.pt'
                                                 }
                                            }
                                       },
                                  'CARMEL_40':
                                      {'ER':
                                           {1:
                                                {
                                                    'Train': r'/Users/wasserman/Developer/WSI_MIL/All Data/Features/ER/Ran_Exp_381-TestFold_1/Train',
                                                    'Test': r'/Users/wasserman/Developer/WSI_MIL/All Data/Features/ER/Ran_Exp_381-TestFold_1/Test',
                                                    'Dataset name': r'FEATURES: Exp_381-ER-TestFold_1',
                                                    'Regular model location': r'/Users/wasserman/Developer/WSI_MIL/Data from gipdeep/runs/Ran_models/ER/CARMEL_381-TF_1/model_data_Epoch_1200.pt'
                                                    }
                                            }
                                       }
                                  }
    elif sys.platform == 'linux':
        dataset_full_data_dict = {'TCGA_ABCTB':
                                      {'ER':
                                           {1:
                                                {'Train': r'/home/rschley/code/WSI_MIL/general_try4/runs/Exp_293-ER-TestFold_1/Inference/train_inference_w_features',
                                                 'Test': r'/home/rschley/code/WSI_MIL/general_try4/runs/Exp_293-ER-TestFold_1/Inference/test_inference_w_features',
                                                 'Dataset name': r'FEATURES: Exp_293-ER-TestFold_1'
                                                 }
                                            }
                                       },
                                  'CAT':
                                      {'ER':
                                           {1:
                                                {'Train': r'/home/rschley/code/WSI_MIL/general_try4/runs/Exp_355-ER-TestFold_1/Inference/train_w_features',
                                                 'Test': r'/home/rschley/code/WSI_MIL/general_try4/runs/Exp_355-ER-TestFold_1/Inference/test_w_features',
                                                 'Dataset name': r'FEATURES: Exp_355-ER-TestFold_1',
                                                 'Regular model location': r'/home/rschley/code/WSI_MIL/general_try4/runs/Exp_355-ER-TestFold_1/Model_CheckPoints/model_data_Epoch_1000.pt'}
                                            }
                                       },
                                  'CARMEL':
                                      {'ER':
                                           {1:
                                                {'Train': r'/home/rschley/code/WSI_MIL/general_try4/runs/Exp_358-ER-TestFold_1/Inference/train_w_features',
                                                 'Test': r'/home/rschley/code/WSI_MIL/general_try4/runs/Exp_358-ER-TestFold_1/Inference/test_w_features',
                                                 'Dataset name': r'FEATURES: Exp_358-ER-TestFold_1',
                                                 'Regular model location': r'/home/rschley/code/WSI_MIL/general_try4/runs/Exp_358-ER-TestFold_1/Model_CheckPoints/model_data_Epoch_1000.pt'
                                                 }
                                            }
                                       },
                                  'CARMEL_40':
                                      {'ER':
                                          {1:
                                              {
                                                  'Train': r'/home/rschley/code/WSI_MIL/general_try4/runs/Exp_381-ER-TestFold_1/Inference/train_w_features',
                                                  'Test': r'/home/rschley/code/WSI_MIL/general_try4/runs/Exp_381-ER-TestFold_1/Inference/test_w_features',
                                                  'Dataset name': r'FEATURES: Exp_358-ER-TestFold_1',
                                                  'Regular model location': r'/home/rschley/code/WSI_MIL/general_try4/runs/Exp_381-ER-TestFold_1/Model_CheckPoints/model_data_Epoch_1200.pt'
                                              }
                                          }
                                      }
                                  }

    dataset_location_list = []

    if receptor == 'ER_Features':
        receptor = 'ER'
    for dataset in dataset_name_list:
        location = dataset_full_data_dict[dataset][receptor][test_fold]['Train' if is_train else 'Test']
        dataset_name = dataset_full_data_dict[dataset][receptor][test_fold]['Dataset name']
        regular_model_location = dataset_full_data_dict[dataset][receptor][test_fold]['Regular model location']
        dataset_location_list.append([dataset, location, dataset_name, regular_model_location])

    return dataset_location_list

<<<<<<< HEAD
def get_label(target):
    if target == 'Positive':
        return [1]
    elif target == 'Negative':
        return [0]
    else: #unknown
        return [-1]
=======

def get_RegModel_Features_location_dict(train_DataSet: str, target: str, test_fold: int):
    All_Data_Dict = {'linux': {'CAT': {'Fold 1': {'ER': {'DataSet Name': r'FEATURES: Exp_355-ER-TestFold_1',
                                                         'TrainSet Location': r'/home/rschley/code/WSI_MIL/general_try4/runs/Exp_355-ER-TestFold_1/Inference/train_w_features',
                                                         'TestSet Location': r'/home/rschley/code/WSI_MIL/general_try4/runs/Exp_355-ER-TestFold_1/Inference/test_w_features',
                                                         'REG Model Location': r'/home/rschley/code/WSI_MIL/general_try4/runs/Exp_355-ER-TestFold_1/Model_CheckPoints/model_data_Epoch_1000.pt'
                                                         },
                                                  'Her2': {'DataSet Name': r'FEATURES: Exp_392-Her2-TestFold_1',
                                                           'TrainSet Location': r'/home/rschley/code/WSI_MIL/general_try4/runs/Exp_392-Her2-TestFold_1/Inference/train_w_features',
                                                           'TestSet Location': r'/home/rschley/code/WSI_MIL/general_try4/runs/Exp_392-Her2-TestFold_1/Inference/test_w_features',
                                                           'REG Model Location': r'/home/rschley/code/WSI_MIL/general_try4/runs/Exp_392-Her2-TestFold_1/Model_CheckPoints/model_data_Epoch_1000.pt'
                                                           },
                                                  'PR': {'DataSet Name': r'FEATURES: Exp_10-PR-TestFold_1',
                                                         'TrainSet Location': r'/mnt/gipnetapp_public/sgils/ran/runs/Exp_10-PR-TestFold_1/Inference/train_w_features',
                                                         'TestSet Location': r'/mnt/gipnetapp_public/sgils/ran/runs/Exp_10-PR-TestFold_1/Inference/test_w_features',
                                                         'REG Model Location': r'/mnt/gipnetapp_public/sgils/ran/runs/Exp_10-PR-TestFold_1/Model_CheckPoints/model_data_Epoch_1000.pt'
                                                         }
                                                  },
                                       'Fold 2': {'ER': {'DataSet Name': r'FEATURES: Exp_393-ER-TestFold_2',
                                                         'TrainSet Location': r'/home/rschley/code/WSI_MIL/general_try4/runs/Exp_393-ER-TestFold_2/Inference/train_w_features',
                                                         'TestSet Location': r'/home/rschley/code/WSI_MIL/general_try4/runs/Exp_393-ER-TestFold_2/Inference/test_w_features',
                                                         'REG Model Location': r'/home/rschley/code/WSI_MIL/general_try4/runs/Exp_393-ER-TestFold_2/Model_CheckPoints/model_data_Epoch_1000.pt'
                                                         },
                                                  'PR': {'DataSet Name': r'FEATURES: Exp_20063-PR-TestFold_2',
                                                         'TrainSet Location': r'/mnt/gipnetapp_public/sgils/ran/runs/Exp_20063-PR-TestFold_2/Inference/train_w_features',
                                                         'TestSet Location': r'/mnt/gipnetapp_public/sgils/ran/runs/Exp_20063-PR-TestFold_2/Inference/test_w_features',
                                                         'REG Model Location': r'/mnt/gipnetapp_public/sgils/ran/runs/Exp_20063-PR-TestFold_2/Model_CheckPoints/model_data_Epoch_1000.pt'
                                                         }
                                                  }
                                       },

                               'CAT with Location': {'Fold 1': {'ER': {'DataSet Name': r'FEATURES: Exp_355-ER-TestFold_1 With Locations',
                                                                       'TrainSet Location': r'/home/rschley/code/WSI_MIL/general_try4/runs/Exp_355-ER-TestFold_1/Inference/train_w_features_locs',
                                                                       'TestSet Location': r'/home/rschley/code/WSI_MIL/general_try4/runs/Exp_355-ER-TestFold_1/Inference/test_w_features_locs',
                                                                       'REG Model Location': r'/home/rschley/code/WSI_MIL/general_try4/runs/Exp_355-ER-TestFold_1/Model_CheckPoints/model_data_Epoch_1000.pt'
                                                                       },
                                                                'Her2': {'DataSet Name': None,
                                                                         'TrainSet Location': None,
                                                                         'TestSet Location': None,
                                                                         'REG Model Location': None
                                                                         },
                                                                'PR': {'DataSet Name': None,
                                                                       'TrainSet Location': None,
                                                                       'TestSet Location': None,
                                                                       'REG Model Location': None
                                                                       }
                                                                }
                                                     },
                               'CARMEL': {'Fold 1': {'ER': {'DataSet Name': r'FEATURES: Exp_358-ER-TestFold_1',
                                                            'TrainSet Location': r'/home/rschley/code/WSI_MIL/general_try4/runs/Exp_358-ER-TestFold_1/Inference/train_w_features',
                                                            'TestSet Location': r'/home/rschley/code/WSI_MIL/general_try4/runs/Exp_358-ER-TestFold_1/Inference/test_w_features',
                                                            'REG Model Location': r'/home/rschley/code/WSI_MIL/general_try4/runs/Exp_358-ER-TestFold_1/Model_CheckPoints/model_data_Epoch_1000.pt'
                                                            },
                                                     'Her2': {'DataSet Name': None,
                                                              'TrainSet Location': None,
                                                              'TestSet Location': None,
                                                              'REG Model Location': None
                                                              },
                                                     'PR': {'DataSet Name': None,
                                                            'TrainSet Location': None,
                                                            'TestSet Location': None,
                                                            'REG Model Location': None
                                                            }
                                                     }
                                          },
                               'TCGA_ABCTB': {'Fold 1': {'ER': {'DataSet Name': r'FEATURES: Exp_293-ER-TestFold_1',
                                                                'TrainSet Location': r'/home/rschley/code/WSI_MIL/general_try4/runs/Exp_293-ER-TestFold_1/Inference/train_inference_w_features',
                                                                'TestSet Location': r'/home/rschley/code/WSI_MIL/general_try4/runs/Exp_293-ER-TestFold_1/Inference/test_inference_w_features',
                                                                'REG Model Location': r'/home/rschley/code/WSI_MIL/general_try4/runs/Exp_293-ER-TestFold_1/Model_CheckPoints/model_data_Epoch_1000.pt'
                                                                },
                                                         'Her2': {'DataSet Name': r'FEATURES: Exp_308-Her2-TestFold_1',
                                                                  'TrainSet Location': r'/home/womer/project/All Data/Ran_Features/Her2/Fold_1/Train',
                                                                  'TestSet Location': r'/home/womer/project/All Data/Ran_Features/Her2/Fold_1/Test',
                                                                  'REG Model Location': r'/home/rschley/code/WSI_MIL/general_try4/runs/Exp_308-Her2-TestFold_1/Model_CheckPoints/model_data_Epoch_1000.pt'
                                                                  },
                                                         'PR': {'DataSet Name': r'FEATURES: Exp_309-PR-TestFold_1',
                                                                'TrainSet Location': r'/home/womer/project/All Data/Ran_Features/PR/Fold_1/Train',
                                                                'TestSet Location': r'/home/womer/project/All Data/Ran_Features/PR/Fold_1/Test',
                                                                'REG Model Location': r'/home/rschley/code/WSI_MIL/general_try4/runs/Exp_309-PR-TestFold_1/Model_CheckPoints/model_data_Epoch_1000.pt'
                                                                }
                                                         },
                                              'Fold 2': {'ER': {'DataSet Name': r'FEATURES: Exp_299-ER-TestFold_2',
                                                                'TrainSet Location': r'/home/womer/project/All Data/Ran_Features/299/Train',
                                                                'TestSet Location': r'/home/womer/project/All Data/Ran_Features/299/Test',
                                                                'REG Model Location': r'/home/rschley/code/WSI_MIL/general_try4/runs/Exp_299-ER-TestFold_2/Model_CheckPoints/model_data_Epoch_1000.pt'
                                                                },
                                                         'Her2': {'DataSet Name': None,
                                                                  'TrainSet Location': None,
                                                                  'TestSet Location': None,
                                                                  'REG Model Location': None
                                                                  },
                                                         'PR': {'DataSet Name': None,
                                                                'TrainSet Location': None,
                                                                'TestSet Location': None,
                                                                'REG Model Location': None
                                                                }
                                                         }
                                              },
                               'CARMEL_40': {'Fold 1': {'ER': {'DataSet Name': r'FEATURES: Exp_381-ER-TestFold_1',
                                                               'TrainSet Location': r'/home/rschley/code/WSI_MIL/general_try4/runs/Exp_381-ER-TestFold_1/Inference/train_w_features',
                                                               'TestSet Location': r'/home/rschley/code/WSI_MIL/general_try4/runs/Exp_381-ER-TestFold_1/Inference/test_w_features',
                                                               'REG Model Location': r'/home/rschley/code/WSI_MIL/general_try4/runs/Exp_381-ER-TestFold_1/Model_CheckPoints/model_data_Epoch_1200.pt'
                                                               },
                                                        'Her2': {'DataSet Name': None,
                                                                 'TrainSet Location': None,
                                                                 'TestSet Location': None,
                                                                 'REG Model Location': None
                                                                 },
                                                        'PR': {'DataSet Name': None,
                                                               'TrainSet Location': None,
                                                               'TestSet Location': None,
                                                               'REG Model Location': None
                                                               }
                                                        }
                                             }
                               },
                     'darwin': {'CAT': {'Fold 1': {'ER': {'DataSet Name': r'FEATURES: Exp_355-ER-TestFold_1',
                                                          'TrainSet Location': r'/Users/wasserman/Developer/WSI_MIL/All Data/Features/ER/Ran_Exp_355-TestFold_1/Train',
                                                          'TestSet Location': r'/Users/wasserman/Developer/WSI_MIL/All Data/Features/ER/Ran_Exp_355-TestFold_1/Test',
                                                          'REG Model Location': r'/Users/wasserman/Developer/WSI_MIL/Data from gipdeep/runs/Ran_models/ER/CAT_355_TF_1/model_data_Epoch_1000.pt'
                                                          },
                                                   'Her2': {'DataSet Name': r'FEATURES: Exp_392-Her2-TestFold_1',
                                                            'TrainSet Location': r'/Users/wasserman/Developer/WSI_MIL/All Data/Features/HER2/Ran_Exp_392-TestFold_1/Train',
                                                            'TestSet Location': r'/Users/wasserman/Developer/WSI_MIL/All Data/Features/HER2/Ran_Exp_392-TestFold_1/Test',
                                                            'REG Model Location': r'/Users/wasserman/Developer/WSI_MIL/Data from gipdeep/runs/Ran_models/ER/CAT_355_TF_1/model_data_Epoch_1000.pt'
                                                            },
                                                   'PR': {'DataSet Name': None,
                                                          'TrainSet Location': None,
                                                          'TestSet Location': None,
                                                          'REG Model Location': None
                                                          }
                                                   },
                                        'Fold 2': {'ER': {'DataSet Name': r'FEATURES: Exp_393-ER-TestFold_2',
                                                          'TrainSet Location': r'/Users/wasserman/Developer/WSI_MIL/All Data/Features/ER/Ran_Exp_393-TestFold_2/Train',
                                                          'TestSet Location': r'/Users/wasserman/Developer/WSI_MIL/All Data/Features/ER/Ran_Exp_393-TestFold_2/Test',
                                                          'REG Model Location': r'/Users/wasserman/Developer/WSI_MIL/Data from gipdeep/runs/Ran_models/ER/CAT_393-ER-TF_2/model_data_Epoch_1000.pt'
                                                          }
                                                   }
                                        },
                                'CAT with Location': {'Fold 1': {'ER': {'DataSet Name': r'FEATURES: Exp_355-ER-TestFold_1 With Locations',
                                                                        'TrainSet Location': r'/Users/wasserman/Developer/WSI_MIL/All Data/Features/ER/Ran_Exp_355-TestFold_1/Train_with_location',
                                                                        'TestSet Location': r'/Users/wasserman/Developer/WSI_MIL/All Data/Features/ER/Ran_Exp_355-TestFold_1/Test_with_location',
                                                                        'REG Model Location': r'/Users/wasserman/Developer/WSI_MIL/Data from gipdeep/runs/Ran_models/ER/CAT_355_TF_1/model_data_Epoch_1000.pt'
                                                                        },
                                                                 'Her2': {'DataSet Name': None,
                                                                          'TrainSet Location': None,
                                                                          'TestSet Location': None,
                                                                          'REG Model Location': None
                                                                          },
                                                                 'PR': {'DataSet Name': None,
                                                                        'TrainSet Location': None,
                                                                        'TestSet Location': None,
                                                                        'REG Model Location': None
                                                                        },
                                                                 'ResNet34': {'DataSet Name': r'FEATURES: Extraction via ResNet 34 pretraind model',
                                                                              'TrainSet Location': None,
                                                                              'TestSet Location': r'/Users/wasserman/Developer/WSI_MIL/All Data/Features/ER/Ran_Exp_355-TestFold_1/Resnet34_pretrained_features/',
                                                                              'REG Model Location': None
                                                                              }
                                                                 }
                                                      },
                                'CARMEL': {'Fold 1': {'ER': {'DataSet Name': r'FEATURES: Exp_358-ER-TestFold_1',
                                                             'TrainSet Location': r'/Users/wasserman/Developer/WSI_MIL/All Data/Features/ER/Ran_Exp_358-TestFold_1/Train',
                                                             'TestSet Location': r'/Users/wasserman/Developer/WSI_MIL/All Data/Features/ER/Ran_Exp_358-TestFold_1/Test',
                                                             'REG Model Location': r'/Users/wasserman/Developer/WSI_MIL/Data from gipdeep/runs/Ran_models/ER/CARMEL_358-TF_1/model_data_Epoch_1000.pt'
                                                             },
                                                      'Her2': {'DataSet Name': None,
                                                               'TrainSet Location': None,
                                                               'TestSet Location': None,
                                                               'REG Model Location': None
                                                               },
                                                      'PR': {'DataSet Name': None,
                                                             'TrainSet Location': None,
                                                             'TestSet Location': None,
                                                             'REG Model Location': None
                                                             }
                                                      }
                                           },
                                'CARMEL 9-11': {'Fold 1': {'ER': {'DataSet Name': r'FEATURES: Model From Exp_355-ER-TestFold_1, CARMEL ONLY Slides Batch 9-11',
                                                                  'TrainSet Location': None,
                                                                  'TestSet Location': {'Carmel 9': r'/Users/wasserman/Developer/WSI_MIL/All Data/Features/ER/Ran_Exp_355-TestFold_1/Carmel9',
                                                                                       'Carmel 10': r'/Users/wasserman/Developer/WSI_MIL/All Data/Features/ER/Ran_Exp_355-TestFold_1/Carmel10',
                                                                                       'Carmel 11': r'/Users/wasserman/Developer/WSI_MIL/All Data/Features/ER/Ran_Exp_355-TestFold_1/Carmel11'
                                                                                       },
                                                                  'REG Model Location': None
                                                                  },
                                                           'Her2': {'DataSet Name': None,
                                                                    'TrainSet Location': None,
                                                                    'TestSet Location': None,
                                                                    'REG Model Location': None
                                                                    },
                                                           'PR': {'DataSet Name': None,
                                                                  'TrainSet Location': None,
                                                                  'TestSet Location': None,
                                                                  'REG Model Location': None
                                                                  }
                                                           }
                                                },
                                'TCGA_ABCTB': {'Fold 1': {'ER': {'DataSet Name': r'FEATURES: Exp_293-ER-TestFold_1',
                                                                 'TrainSet Location': r'/Users/wasserman/Developer/WSI_MIL/All Data/Features/ER/Ran_Exp_293-TestFold_1/Train',
                                                                 'TestSet Location': r'/Users/wasserman/Developer/WSI_MIL/All Data/Features/ER/Ran_Exp_293-TestFold_1/Test',
                                                                 'REG Model Location': None
                                                                 },
                                                          'Her2': {'DataSet Name': r'FEATURES: Exp_308-Her2-TestFold_1',
                                                                   'TrainSet Location': r'/Users/wasserman/Developer/WSI_MIL/All Data/Features/Her2/Fold_1/Train',
                                                                   'TestSet Location': r'/Users/wasserman/Developer/WSI_MIL/All Data/Features/Her2/Fold_1/Test',
                                                                   'REG Model Location': None
                                                                   },
                                                          'PR': {'DataSet Name': r'FEATURES: Exp_309-PR-TestFold_1',
                                                                 'TrainSet Location': r'/Users/wasserman/Developer/WSI_MIL/All Data/Features/PR/Fold_1/Train',
                                                                 'TestSet Location': r'/Users/wasserman/Developer/WSI_MIL/All Data/Features/PR/Fold_1/Test',
                                                                 'REG Model Location': None
                                                                 }
                                                          },
                                               'Fold 2': {'ER': {'DataSet Name': r'FEATURES: Exp_299-ER-TestFold_2',
                                                                 'TrainSet Location': r'/Users/wasserman/Developer/WSI_MIL/All Data/Features/ER/ran_299-Fold_2/Train',
                                                                 'TestSet Location': r'/Users/wasserman/Developer/WSI_MIL/All Data/Features/ER/ran_299-Fold_2/Test',
                                                                 'REG Model Location': None
                                                                 },
                                                          'Her2': {'DataSet Name': None,
                                                                   'TrainSet Location': None,
                                                                   'TestSet Location': None,
                                                                   'REG Model Location': None
                                                                   },
                                                          'PR': {'DataSet Name': None,
                                                                 'TrainSet Location': None,
                                                                 'TestSet Location': None,
                                                                 'REG Model Location': None
                                                                 }
                                                          }
                                               },
                                'CARMEL_40': {'Fold 1': {'ER': {'DataSet Name': r'FEATURES: Exp_381-ER-TestFold_1',
                                                                'TrainSet Location': r'/Users/wasserman/Developer/WSI_MIL/All Data/Features/ER/Ran_Exp_381-TestFold_1/Train',
                                                                'TestSet Location': r'/Users/wasserman/Developer/WSI_MIL/All Data/Features/ER/Ran_Exp_381-TestFold_1/Test',
                                                                'REG Model Location': r'/Users/wasserman/Developer/WSI_MIL/Data from gipdeep/runs/Ran_models/ER/CARMEL_381-TF_1/model_data_Epoch_1200.pt'
                                                                },
                                                         'Her2': {'DataSet Name': None,
                                                                  'TrainSet Location': None,
                                                                  'TestSet Location': None,
                                                                  'REG Model Location': None
                                                                  },
                                                         'PR': {'DataSet Name': None,
                                                                'TrainSet Location': None,
                                                                'TestSet Location': None,
                                                                'REG Model Location': None
                                                                }
                                                         }
                                              }
                                }
                     }



    return All_Data_Dict[sys.platform][train_DataSet]['Fold ' + str(test_fold)][target]
>>>>>>> 1806b35e
<|MERGE_RESOLUTION|>--- conflicted
+++ resolved
@@ -490,19 +490,15 @@
         MultiSlide = str(run_DF_exp.loc[[experiment], ['MultiSlide Per Bag']].values[0][0])
         model_name = str(run_DF_exp.loc[[experiment], ['Model']].values[0][0])
         Desired_Slide_magnification = int(run_DF_exp.loc[[experiment], ['Desired Slide Magnification']].values[0][0])
-<<<<<<< HEAD
         try:
             free_bias = bool(run_DF_exp.loc[[experiment], ['Free Bias']].values[0][0])
             CAT_only = bool(run_DF_exp.loc[[experiment], ['Using Feature from CAT model alone']].values[0][0])
+            Class_Relation = float(run_DF_exp.loc[[experiment], ['Class Relation']].values[0][0])
         except:
             free_bias = np.nan
             CAT_only = np.nan
-
-=======
-        free_bias = bool(run_DF_exp.loc[[experiment], ['Free Bias']].values[0][0])
-        CAT_only = bool(run_DF_exp.loc[[experiment], ['Using Feature from CAT model alone']].values[0][0]) if not np.isnan(run_DF_exp.loc[[experiment], ['Using Feature from CAT model alone']].values[0][0]) else False
-        Class_Relation = float(run_DF_exp.loc[[experiment], ['Class Relation']].values[0][0])
->>>>>>> 1806b35e
+            Class_Relation = np.nan
+
 
         if sys.platform == 'linux':
             if location.split('/')[0] == 'runs':
@@ -1558,7 +1554,7 @@
 
     return dataset_location_list
 
-<<<<<<< HEAD
+
 def get_label(target):
     if target == 'Positive':
         return [1]
@@ -1566,7 +1562,7 @@
         return [0]
     else: #unknown
         return [-1]
-=======
+
 
 def get_RegModel_Features_location_dict(train_DataSet: str, target: str, test_fold: int):
     All_Data_Dict = {'linux': {'CAT': {'Fold 1': {'ER': {'DataSet Name': r'FEATURES: Exp_355-ER-TestFold_1',
@@ -1820,5 +1816,4 @@
 
 
 
-    return All_Data_Dict[sys.platform][train_DataSet]['Fold ' + str(test_fold)][target]
->>>>>>> 1806b35e
+    return All_Data_Dict[sys.platform][train_DataSet]['Fold ' + str(test_fold)][target]