--- conflicted
+++ resolved
@@ -272,10 +272,6 @@
     return cpu
 
 
-'''def run_data(experiment: str = None, test_fold: int = 1, transform_type: str = 'none', tile_size: int = 256,
-             tiles_per_bag: int = 50, num_bags: int = 1, DX: bool = False, DataSet: str = 'TCGA',
-             epoch: int = None, model: str = None, transformation_string: str = None, Receptor: str = None,
-             MultiSlide: bool = False):'''
 def run_data(experiment: str = None,
              test_fold: int = 1,
              transform_type: str = 'none',
@@ -696,20 +692,13 @@
             ROOT_PATH = r'/mnt/gipnetapp_public/sgils/BCF scans/Carmel Slides/Batch_' + N
         elif DataSet == 'Breast':
             ROOT_PATH = r'/mnt/gipnetapp_public/sgils/BCF scans/Carmel Slides'
-<<<<<<< HEAD
-        #elif DataSet == 'ABCTB':
-            #ROOT_PATH = r'/mnt/gipnetapp_public/sgils/Breast/ABCTB'
-            #ROOT_PATH = r'/home/womer/project/All Data'   # Omer 3/3 slide time test
-            #ROOT_PATH = r'/home/rschley/All_Data/temp_ABCTB/temp_home_run_test' #temp RanS 2.3.21
-            #ROOT_PATH = r'/test/temp_home_run_test'  # temp RanS 2.3.21
-            #ROOT_PATH = r'/mnt/hdd/All_Data/temp_home_run_test'  # temp RanS 2.3.21
-=======
->>>>>>> 4a13a4ee
         else:
             if platform.node() == 'gipdeep3':
                 ROOT_PATH = r'/mnt/hdd/All_Data'  # Run from local files
             else:
                 ROOT_PATH = r'/home/womer/project/All Data'
+
+        #RanS TODO - add abctb: ROOT_PATH = r'/mnt/gipnetapp_public/sgils/Breast/ABCTB'
 
     elif sys.platform == 'win32': #Ran local
         if DataSet == 'HEROHE':
@@ -722,6 +711,8 @@
             ROOT_PATH = r'C:\ran_data\RedSquares'
         elif DataSet == 'Breast':
             ROOT_PATH = r'C:\ran_data\breast_dataset'
+        elif DataSet == 'ABCTB':  # RanS 28.2.21
+            ROOT_PATH = r'C:\ran_data\ABCTB\ABCTB_examples'
         else:
             print('Error - no ROOT_PATH defined')
     else: #Omer local
