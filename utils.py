--- conflicted
+++ resolved
@@ -367,11 +367,7 @@
         else:
             experiment = 1
 
-<<<<<<< HEAD
-        location = os.path.join('runs', 'Exp_' + str(experiment) + '-' + Receptor + '-TestFold_' + str(test_fold))
-=======
-        location = os.path.abspath(os.getcwd()) + '/runs/Exp_' + str(experiment) + '-' + Receptor + '-TestFold_' + str(test_fold)
->>>>>>> ad623562
+        location = os.path.join(os.path.abspath(os.getcwd()),'runs', 'Exp_' + str(experiment) + '-' + Receptor + '-TestFold_' + str(test_fold))
         if type(DataSet_name) is not list:
             DataSet_name = [DataSet_name]
 
