--- conflicted
+++ resolved
@@ -831,13 +831,8 @@
             #ROOT_PATH = r'/test/temp_home_run_test'  # temp RanS 2.3.21
             #ROOT_PATH = r'/mnt/hdd/All_Data/temp_home_run_test'  # temp RanS 2.3.21
         else:
-<<<<<<< HEAD
-            #ROOT_PATH = r'/home/womer/project/All Data'
-            ROOT_PATH = r'/mnt/hdd/All_Data' #RanS 14.3.21
-=======
             # ROOT_PATH = r'/home/womer/project/All Data'
             ROOT_PATH = r'/mnt/hdd/All_Data'  # Run from local files
->>>>>>> d412fe10
 
     elif sys.platform == 'win32': #Ran local
         if DataSet == 'HEROHE':
